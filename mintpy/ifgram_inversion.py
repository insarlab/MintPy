--- conflicted
+++ resolved
@@ -1082,23 +1082,6 @@
     print('time used: {:02.0f} mins {:02.1f} secs.\n'.format(m, s))
     return
 
-<<<<<<< HEAD
-=======
-
-def parallel_ifgram_inversion_patch(data):
-    """
-    This is the starting point for Dask futures. Futures start executing code here.
-    :param data:
-    :return: The box
-    """
-    (sub_box, inps) = data
-
-    tsi, temp_cohi, num_inv_ifgi = ifgram_inversion_patch(sub_box, inps)
-
-    return tsi, temp_cohi, num_inv_ifgi, sub_box
-
-
->>>>>>> 78048fcd
 ################################################################################################
 def main(iargs=None):
     inps = cmd_line_parse(iargs)
