--- conflicted
+++ resolved
@@ -117,6 +117,7 @@
 mintpy.networkInversion.waterMaskFile   = auto #[filename / no], auto for waterMask.h5 or no [if not found]
 mintpy.networkInversion.minNormVelocity = auto #[yes / no], auto for yes, min-norm deformation velocity / phase
 mintpy.networkInversion.residualNorm    = auto #[L2 ], auto for L2, norm minimization solution
+mintpy.networkInversion.memorySize      = auto #[float > 0.0], auto for 4.0 GB, max memory in GB to use
 
 ## mask options for unwrapPhase of each interferogram before inversion (recommed if weightFunct=no):
 ## a. coherence        - mask out pixels with spatial coherence < maskThreshold
@@ -128,18 +129,6 @@
 mintpy.networkInversion.minRedundancy = auto #[1-inf], auto for 1.0, min num_ifgram for every SAR acquisition
 
 ## Parallel processing with Dask
-<<<<<<< HEAD
-## Notes for "local" cluster:
-## 1) no job scheduler is required to install on the cluster
-## 2) no walltime or config is required to set
-## 3) "numWorker = all" is for local cluster only, to use all local available resources.
-mintpy.networkInversion.parallel   = auto #[yes / no], auto for no, parallel processing using dask
-mintpy.networkInversion.cluster    = auto #[slurm / pbs / lsf / local], auto for local, cluster type
-mintpy.networkInversion.config     = auto #[slurm / pbs / lsf / no], auto for no (same as cluster), config name
-mintpy.networkInversion.numWorker  = auto #[int > 1 / all], auto for 4 (local) or 40 (non-local), num of workers
-mintpy.networkInversion.walltime   = auto #[HH:MM], auto for 00:40, walltime for each dask worker
-mintpy.networkInversion.memorySize = auto #[float > 0.0], auto for 4.0 GB, amount of memory (GB) per chunk
-=======
 mintpy.networkInversion.parallel  = auto #[yes / no], auto for no, parallel processing using dask
 mintpy.networkInversion.cluster   = auto #[slurm / pbs / lsf / local], auto for local, cluster type
 mintpy.networkInversion.numWorker = auto #[int > 1 / all], auto for 4 (local) or 40 (non-local), num of workers
@@ -147,7 +136,6 @@
 ## extra options for non-local clusters:
 mintpy.networkInversion.config    = auto #[slurm / pbs / lsf / no], auto for no (same as cluster), config name
 mintpy.networkInversion.walltime  = auto #[HH:MM], auto for 00:40, walltime for each dask worker
->>>>>>> aa0b5648
 
 ## Temporal coherence is calculated and used to generate the mask as the reliability measure
 ## reference: Pepe & Lanari (2006, IEEE-TGRS)
