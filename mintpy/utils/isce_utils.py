############################################################
# Program is part of MintPy                                #
# Copyright (c) 2013, Zhang Yunjun, Heresh Fattahi         #
# Author: Zhang Yunjun, Heresh Fattahi, Apr 2020           #
############################################################
# 2020-07: Talib Oliver-Cabrera, add UAVSAR support w/in stripmapStack
# 2020-10: Cunren Liang, add alosStack support
# Group contents:
#     metadata
#     geometry
#     baseline
#     multilook
#     miscellaneous
# Recommend import:
#   from mintpy.utils import isce_utils


import os
import re
import glob
import shelve
import datetime
import numpy as np
from mintpy.objects.constants import SPEED_OF_LIGHT, EARTH_RADIUS
from mintpy.objects import sensor
<<<<<<< HEAD
from mintpy.utils import ptime, readfile, writefile, utils1 as ut
from scipy import ndimage
=======
from mintpy.utils import (
    ptime,
    readfile,
    writefile,
    attribute as attr,
    utils1 as ut,
)

>>>>>>> f0a8038f
# suppress matplotlib DEBUG message
import logging
mpl_logger = logging.getLogger('matplotlib')
mpl_logger.setLevel(logging.WARNING)



def get_processor(meta_file):
    """
    Get the name of ISCE processor (imaging mode)
    """
    meta_dir = os.path.dirname(meta_file)
    tops_meta_file = os.path.join(meta_dir, 'IW*.xml')
    stripmap_meta_files = [os.path.join(meta_dir, i) for i in ['data.dat', 'data']]
    alosStack_meta_frame_files = glob.glob(os.path.join(meta_dir, 'f1_*', '*.frame.xml'))

    processor = None
    if len(glob.glob(tops_meta_file)) > 0:
        # topsStack
        processor = 'tops'

    elif any(os.path.isfile(i) for i in stripmap_meta_files):
        # stripmapStack
        processor = 'stripmap'

    elif alosStack_meta_frame_files != []:
        # alosStack
        processor = 'alosStack'

    elif meta_file.endswith('.xml'):
        # stripmapApp
        processor = 'stripmap'

    else:
        raise ValueError('Un-recognized ISCE processor for metadata file: {}'.format(meta_file))
    return processor


#####################################  metadata  #######################################
def load_product(xmlname):
    """Load the product using Product Manager."""
    import isce
    from iscesys.Component.ProductManager import ProductManager as PM
    pm = PM()
    pm.configure()
    obj = pm.loadProduct(xmlname)
    return obj


def extract_isce_metadata(meta_file, geom_dir=None, rsc_file=None, update_mode=True):
    """Extract metadata from ISCE stack products
    Parameters: meta_file : str, path of metadata file, reference/IW1.xml or referenceShelve/data.dat
                geom_dir  : str, path of geometry directory.
                rsc_file  : str, output file name of ROIPAC format rsc file. None for not write to disk.
    Returns:    meta      : dict
                frame     : object, isceobj.Scene.Frame.Frame / isceobj.Scene.Burst.Burst
    """
    # check existing rsc_file
    if update_mode and ut.run_or_skip(rsc_file, in_file=meta_file, check_readable=False) == 'skip':
        return readfile.read_roipac_rsc(rsc_file), None

    # 1. read/extract metadata from XML / shelve file
    processor = get_processor(meta_file)
    if processor == 'tops':
        print('extract metadata from ISCE/topsStack xml file:', meta_file)
        meta, frame = extract_tops_metadata(meta_file)

    elif processor == 'alosStack':
        print('extract metadata from ISCE/alosStack xml file:', meta_file)
        meta, frame = extract_alosStack_metadata(meta_file, geom_dir)

    else:
        print('extract metadata from ISCE/stripmapStack shelve file:', meta_file)
        meta, frame = extract_stripmap_metadata(meta_file)

    # 2. extract metadata from geometry file
    if geom_dir:
        if processor != 'alosStack':
            meta = extract_geometry_metadata(geom_dir, meta)

    # 3. common metadata
    meta['PROCESSOR'] = 'isce'
    if 'ANTENNA_SIDE' not in meta.keys():
        meta['ANTENNA_SIDE'] = '-1'

    # convert all value to string format
    for key, value in meta.items():
        meta[key] = str(value)

    # write to .rsc file
    meta = readfile.standardize_metadata(meta)
    if rsc_file:
        print('writing ', rsc_file)
        writefile.write_roipac_rsc(meta, rsc_file)
    return meta, frame


def extract_tops_metadata(xml_file):
    """Read metadata from xml file for Sentinel-1/TOPS
    Parameters: xml_file : str, path of the .xml file, i.e. reference/IW1.xml
    Returns:    meta     : dict, metadata
                burst    : isceobj.Sensor.TOPS.BurstSLC.BurstSLC object
    """
    import isce
    import isceobj
    from isceobj.Planet.Planet import Planet

    obj = load_product(xml_file)
    burst = obj.bursts[0]
    burstEnd = obj.bursts[-1]

    meta = {}
    meta['prf']             = burst.prf
    meta['startUTC']        = burst.burstStartUTC
    meta['stopUTC']         = burstEnd.burstStopUTC
    meta['radarWavelength'] = burst.radarWavelength
    meta['startingRange']   = burst.startingRange
    meta['passDirection']   = burst.passDirection
    meta['polarization']    = burst.polarization
    meta['trackNumber']     = burst.trackNumber
    meta['orbitNumber']     = burst.orbitNumber

    try:
        meta['PLATFORM'] = sensor.standardize_sensor_name(obj.spacecraftName)
    except:
        if os.path.basename(xml_file).startswith('IW'):
            meta['PLATFORM'] = 'sen'

    time_seconds = (burst.sensingMid.hour * 3600.0 +
                    burst.sensingMid.minute * 60.0 +
                    burst.sensingMid.second)
    meta['CENTER_LINE_UTC'] = time_seconds

    orbit = burst.orbit
    peg = orbit.interpolateOrbit(burst.sensingMid, method='hermite')

    # Sentinel-1 TOPS pixel spacing
    Vs = np.linalg.norm(peg.getVelocity())   #satellite speed
    meta['satelliteSpeed'] = Vs
    meta['azimuthPixelSize'] = Vs * burst.azimuthTimeInterval
    meta['rangePixelSize'] = burst.rangePixelSize

    # Sentinel-1 TOPS spatial resolution
    iw_str = 'IW2'
    if os.path.basename(xml_file).startswith('IW'):
        iw_str = os.path.splitext(os.path.basename(xml_file))[0]
    meta['azimuthResolution'] = sensor.SENSOR_DICT['sen'][iw_str]['azimuth_resolution']
    meta['rangeResolution']   = sensor.SENSOR_DICT['sen'][iw_str]['range_resolution']

    elp = Planet(pname='Earth').ellipsoid
    llh = elp.xyz_to_llh(peg.getPosition())
    elp.setSCH(llh[0], llh[1], orbit.getENUHeading(burst.sensingMid))
    meta['HEADING'] = orbit.getENUHeading(burst.sensingMid)
    meta['earthRadius'] = elp.pegRadCur
    meta['altitude'] = llh[2]

    # for Sentinel-1
    meta['beam_mode'] = 'IW'
    meta['swathNumber'] = burst.swathNumber
    # 1. multipel subswaths
    xml_files = glob.glob(os.path.join(os.path.dirname(xml_file), 'IW*.xml'))
    if len(xml_files) > 1:
        swath_num = [load_product(fname).bursts[0].swathNumber for fname in xml_files]
        meta['swathNumber'] = ''.join(str(i) for i in sorted(swath_num))

    # 2. calculate ASF frame number for Sentinel-1
    meta['firstFrameNumber'] = int(0.2 * (burst.burstStartUTC   - obj.ascendingNodeTime).total_seconds())
    meta['lastFrameNumber']  = int(0.2 * (burstEnd.burstStopUTC - obj.ascendingNodeTime).total_seconds())
    return meta, burst


def extract_stripmap_metadata(meta_file):
    """Read metadata from shelve file for StripMap stack from ISCE
    Parameters: meta_file : str, path of the shelve file, i.e. referenceShelve/data.dat
    Returns:    meta      : dict, metadata
                frame     : isceobj.Scene.Frame.Frame object
    """
    import isce
    import isceobj
    from isceobj.Planet.Planet import Planet

    if os.path.basename(meta_file).startswith('data'):
        # shelve file from stripmapStack
        # referenceShelve/data     for uavsar
        # referenceShelve/data.dat for all the others
        fbase = os.path.splitext(meta_file)[0]
        with shelve.open(fbase, flag='r') as mdb:
            frame = mdb['frame']

    elif meta_file.endswith(".xml"):   #XML file from stripmapApp
        frame = load_product(meta_file)

    else:
        raise ValueError('un-recognized isce/stripmap metadata file: {}'.format(meta_file))

    meta = {}
    meta['prf']             = frame.PRF
    meta['startUTC']        = frame.sensingStart
    meta['stopUTC']         = frame.sensingStop
    meta['radarWavelength'] = frame.radarWavelegth
    meta['startingRange']   = frame.startingRange
    meta['trackNumber']     = frame.trackNumber
    meta['orbitNumber']     = frame.orbitNumber
    meta['PLATFORM'] = sensor.standardize_sensor_name(frame.platform.getSpacecraftName())
    meta['polarization'] = str(frame.polarization).replace('/', '')
    if meta['polarization'].startswith("b'"):
        meta['polarization'] = meta['polarization'][2:4]

    time_seconds = (frame.sensingMid.hour * 3600.0 +
                    frame.sensingMid.minute * 60.0 +
                    frame.sensingMid.second)
    meta['CENTER_LINE_UTC'] = time_seconds

    orbit = frame.orbit
    peg = orbit.interpolateOrbit(frame.sensingMid, method='hermite')

    Vs = np.linalg.norm(peg.getVelocity())  #satellite speed
    meta['satelliteSpeed'] = Vs
    meta['azimuthResolution'] = frame.platform.antennaLength / 2.0
    meta['azimuthPixelSize'] = Vs / frame.PRF

    frame.getInstrument()
    rgBandwidth = frame.instrument.pulseLength * frame.instrument.chirpSlope
    meta['rangeResolution'] = abs(SPEED_OF_LIGHT / (2.0 * rgBandwidth))
    meta['rangePixelSize'] = frame.instrument.rangePixelSize

    elp = Planet(pname='Earth').ellipsoid
    llh = elp.xyz_to_llh(peg.getPosition())
    elp.setSCH(llh[0], llh[1], orbit.getENUHeading(frame.sensingMid))
    meta['HEADING'] = orbit.getENUHeading(frame.sensingMid)
    meta['earthRadius'] = elp.pegRadCur
    meta['altitude'] = llh[2]

    # for StripMap
    meta['beam_mode'] = 'SM'
    return meta, frame


def extract_alosStack_metadata(meta_file, geom_dir):
    """Read metadata for ISCE/alosStack from the following files:

    pairs/*-*/
        {date1}.track.xml
        f1_{frame1}/{date1}.frame.xml
        f2_{frame2}/{date1}.frame.xml
        ...

    Parameters: meta_file : str, path of the track xml file, i.e. pairs/*-*/150408/track.xml
                geom_dir  : str, path of the geometry directory, i.e. dates_resampled/150408/insar
    Returns:    meta      : dict, metadata
                track     : isceobj.Sensor.MultiMode.Track.Track object
    """

    import isce
    import isceobj
    from isceobj.Planet.Planet import Planet

    track = load_track(os.path.dirname(meta_file), dateStr=os.path.basename(meta_file).strip('.track.xml'))
    rlooks, alooks, width, length = extract_image_size_alosStack(geom_dir)
    spotlightModes, stripmapModes, scansarNominalModes, scansarWideModes, scansarModes = alos2_acquisition_modes()

    meta = {}
    meta['prf']             = track.prf
    meta['startUTC']        = track.sensingStart + datetime.timedelta(seconds=(alooks-1.0)/2.0*track.azimuthLineInterval)
    meta['stopUTC']         = meta['startUTC'] + datetime.timedelta(seconds=(length-1)*alooks*track.azimuthLineInterval)
    meta['radarWavelength'] = track.radarWavelength
    meta['startingRange']   = track.startingRange + (rlooks-1.0)/2.0*track.rangePixelSize
    meta['passDirection']   = track.passDirection.upper()
    meta['polarization']    = track.frames[0].swaths[0].polarization
    #meta['trackNumber']     = track.trackNumber
    #meta['orbitNumber']     = track.orbitNumber

    meta['PLATFORM'] = sensor.standardize_sensor_name('alos2')

    sensingSec = (meta['stopUTC'] - meta['startUTC']).total_seconds()
    sensingMid = meta['startUTC'] + datetime.timedelta(seconds=sensingSec/2.0)
    time_seconds = (sensingMid.hour * 3600.0 +
                    sensingMid.minute * 60.0 +
                    sensingMid.second)
    meta['CENTER_LINE_UTC'] = time_seconds

    peg = track.orbit.interpolateOrbit(sensingMid, method='hermite')
    Vs = np.linalg.norm(peg.getVelocity())
    meta['satelliteSpeed'] = Vs
    meta['azimuthPixelSize'] = Vs * track.azimuthLineInterval
    meta['rangePixelSize'] = track.rangePixelSize

    azBandwidth = track.prf * 0.8
    if track.operationMode in scansarNominalModes:
        azBandwidth /= 5.0
    if track.operationMode in scansarWideModes:
        azBandwidth /= 7.0
    #use a mean burst synchronizatino here
    if track.operationMode in scansarModes:
        azBandwidth *= 0.85

    meta['azimuthResolution'] = Vs * (1.0/azBandwidth)
    meta['rangeResolution']   = 0.5 * SPEED_OF_LIGHT * (1.0/track.frames[0].swaths[0].rangeBandwidth)

    elp = Planet(pname='Earth').ellipsoid
    llh = elp.xyz_to_llh(peg.getPosition())
    elp.setSCH(llh[0], llh[1], track.orbit.getENUHeading(sensingMid))
    meta['HEADING'] = track.orbit.getENUHeading(sensingMid)
    meta['earthRadius'] = elp.pegRadCur
    meta['altitude'] = llh[2]

    meta['beam_mode'] = track.operationMode
    meta['swathNumber'] = ''.join(str(swath.swathNumber) for swath in track.frames[0].swaths)

    meta['firstFrameNumber'] = track.frames[0].frameNumber
    meta['lastFrameNumber']  = track.frames[-1].frameNumber

    meta['ALOOKS'] = alooks
    meta['RLOOKS'] = rlooks

    # NCORRLOOKS for coherence calibration
    rgfact = float(meta['rangeResolution']) / float(meta['rangePixelSize'])
    azfact = float(meta['azimuthResolution']) / float(meta['azimuthPixelSize'])
    meta['NCORRLOOKS'] = meta['RLOOKS'] * meta['ALOOKS'] / (rgfact * azfact)

    # update pixel_size for multilooked data
    meta['rangePixelSize'] *= meta['RLOOKS']
    meta['azimuthPixelSize'] *= meta['ALOOKS']

    # LAT/LON_REF1/2/3/4
    edge = 3
    lat_file = glob.glob(os.path.join(geom_dir, '*_{}rlks_{}alks.lat'.format(rlooks, alooks)))[0]
    img = isceobj.createImage()
    img.load(lat_file+'.xml')
    width = img.width
    length = img.length
    data = np.memmap(lat_file, dtype='float64', mode='r', shape=(length, width))
    meta['LAT_REF1'] = str(data[ 0+edge,  0+edge])
    meta['LAT_REF2'] = str(data[ 0+edge, -1-edge])
    meta['LAT_REF3'] = str(data[-1-edge,  0+edge])
    meta['LAT_REF4'] = str(data[-1-edge, -1-edge])

    lon_file = glob.glob(os.path.join(geom_dir, '*_{}rlks_{}alks.lon'.format(rlooks, alooks)))[0]
    data = np.memmap(lon_file, dtype='float64', mode='r', shape=(length, width))
    meta['LON_REF1'] = str(data[ 0+edge,  0+edge])
    meta['LON_REF2'] = str(data[ 0+edge, -1-edge])
    meta['LON_REF3'] = str(data[-1-edge,  0+edge])
    meta['LON_REF4'] = str(data[-1-edge, -1-edge])

    los_file = glob.glob(os.path.join(geom_dir, '*_{}rlks_{}alks.los'.format(rlooks, alooks)))[0]
    data = np.memmap(los_file, dtype='float32', mode='r', shape=(length*2, width))[0:length*2:2, :]
    inc_angle = data[int(length/2), int(width/2)]
    meta['CENTER_INCIDENCE_ANGLE'] = str(inc_angle)

    pointingDirection = {'right': -1, 'left' :1}
    meta['ANTENNA_SIDE'] = str(pointingDirection[track.pointingDirection])

    return meta, track


def alos2_acquisition_modes():
    '''
    return ALOS-2 acquisition mode
    '''

    spotlightModes = ['SBS']
    stripmapModes = ['UBS', 'UBD', 'HBS', 'HBD', 'HBQ', 'FBS', 'FBD', 'FBQ']
    scansarNominalModes = ['WBS', 'WBD', 'WWS', 'WWD']
    scansarWideModes = ['VBS', 'VBD']
    scansarModes = ['WBS', 'WBD', 'WWS', 'WWD', 'VBS', 'VBD']

    return (spotlightModes, stripmapModes, scansarNominalModes, scansarWideModes, scansarModes)


def extract_image_size_alosStack(geom_dir):
    import isce
    import isceobj

    # grab the number of looks in azimuth / range direction
    lats = glob.glob(os.path.join(geom_dir, '*_*rlks_*alks.lat'))
    rlooks = max([int(os.path.splitext(os.path.basename(x))[0].split('_')[1].strip('rlks')) for x in lats])
    alooks = max([int(os.path.splitext(os.path.basename(x))[0].split('_')[2].strip('alks')) for x in lats])

    # grab the number of rows / coluns
    lat = glob.glob(os.path.join(geom_dir, '*_{}rlks_{}alks.lat'.format(rlooks, alooks)))[0]
    img = isceobj.createImage()
    img.load(lat+'.xml')
    width = img.width
    length = img.length

    return (rlooks, alooks, width, length)


def load_track(trackDir, dateStr):
    '''Load the track using Product Manager.

    Parameters: trackDir - str, directory of the *.track.xml file
                dateStr  - str, date in YYMMDD format
    Returns:    track    - isceobj.Sensor.MultiMode.Track.Track object
    '''

    # read *.track.xml file
    track = load_product(os.path.join(trackDir, '{}.track.xml'.format(dateStr)))

    # read *.frame.xml files
    track.frames = []
    fnames = sorted(glob.glob(os.path.join(trackDir, 'f*_*/{}.frame.xml'.format(dateStr))))
    for fname in fnames:
        track.frames.append(load_product(fname))

    return track



#####################################  geometry  #######################################
def extract_multilook_number(geom_dir, meta=dict(), fext_list=['.rdr','.geo','.rdr.full','.geo.full']):
    for fbase in ['hgt','lat','lon','los']:
        fbase = os.path.join(geom_dir, fbase)
        for fext in fext_list:
            fnames = glob.glob(fbase+fext)
            if len(fnames) > 0:
                break

        if len(fnames) > 0:
            fullXmlFile = '{}.full.xml'.format(fnames[0])
            if os.path.isfile(fullXmlFile):
                fullXmlDict = readfile.read_isce_xml(fullXmlFile)
                xmlDict = readfile.read_attribute(fnames[0])
                meta['ALOOKS'] = int(int(fullXmlDict['LENGTH']) / int(xmlDict['LENGTH']))
                meta['RLOOKS'] = int(int(fullXmlDict['WIDTH']) / int(xmlDict['WIDTH']))
                break

    # default value
    for key in ['ALOOKS', 'RLOOKS']:
        if key not in meta:
            meta[key] = 1

    # NCORRLOOKS for coherence calibration
    rgfact = float(meta['rangeResolution']) / float(meta['rangePixelSize'])
    azfact = float(meta['azimuthResolution']) / float(meta['azimuthPixelSize'])
    meta['NCORRLOOKS'] = meta['RLOOKS'] * meta['ALOOKS'] / (rgfact * azfact)
    return meta


def extract_geometry_metadata(geom_dir, meta=dict(), box=None, fbase_list=['hgt','lat','lon','los'],
                              fext_list=['.rdr','.geo','.rdr.full','.geo.full']):
    """Extract / update metadata from geometry files

    extract LAT_REF1/2/3/4 from lat*
    extract LON_REF1/2/3/4 from lon*
    extract HEADING from los (azimuth angle)

    extract A/RLOOKS by comparing hgt.xml and hgt.full.xml file
    update azimuthPixelSize / rangePixelSize based on A/RLOOKS

    extract LENGTH/WIDTH from the first geom file
    update corresponding metadata if box is not None
    """

    def get_nonzero_row_number(data, buffer=2):
        """Find the first and last row number of rows without zero value
        for multiple swaths data
        """
        if np.all(data):
            r0, r1 = 0 + buffer, -1 - buffer
        else:
            row_flag = np.sum(data != 0., axis=1) == data.shape[1]
            row_idx = np.where(row_flag)[0]
            r0, r1 = row_idx[0] + buffer, row_idx[-1] - buffer
        return r0, r1

    # grab existing files
    geom_dir = os.path.abspath(geom_dir)
    for fext in fext_list:
        geom_files = [os.path.join(geom_dir, fbase+fext) for fbase in fbase_list]
        geom_files = [i for i in geom_files if os.path.isfile(i)]
        if len(geom_files) > 0:
            break

    # printout message
    if len(geom_files) == 0:
        msg = 'WARNING: No geometry files found with the following pattern!'
        msg += '\n    file basenme: {}'.format(fbase_list)
        msg += '\n    file extension: {}'.format(fext_list)
        print(msg)
        return meta

    print('extract metadata from geometry files: {}'.format([os.path.basename(i) for i in geom_files]))

    # get A/RLOOKS
    meta = extract_multilook_number(geom_dir, meta, fext_list=fext_list)

    # update pixel_size for multilooked data
    meta['rangePixelSize'] *= meta['RLOOKS']
    meta['azimuthPixelSize'] *= meta['ALOOKS']

    # get LENGTH/WIDTH
    atr = readfile.read_attribute(geom_files[0])
    meta['LENGTH'] = atr['LENGTH']
    meta['WIDTH'] = atr['WIDTH']

    # update due to subset
    if box:
        meta = attr.update_attribute4subset(meta, box)

    # get LAT/LON_REF1/2/3/4 into metadata
    for geom_file in geom_files:
        if 'lat' in os.path.basename(geom_file):
            data = readfile.read(geom_file, box=box)[0]
            r0, r1 = get_nonzero_row_number(data)
            meta['LAT_REF1'] = str(data[r0, 0])
            meta['LAT_REF2'] = str(data[r0, -1])
            meta['LAT_REF3'] = str(data[r1, 0])
            meta['LAT_REF4'] = str(data[r1, -1])

        if 'lon' in os.path.basename(geom_file):
            data = readfile.read(geom_file, box=box)[0]
            r0, r1 = get_nonzero_row_number(data)
            meta['LON_REF1'] = str(data[r0, 0])
            meta['LON_REF2'] = str(data[r0, -1])
            meta['LON_REF3'] = str(data[r1, 0])
            meta['LON_REF4'] = str(data[r1, -1])

        if 'los' in os.path.basename(geom_file):
            # CENTER_INCIDENCE_ANGLE
            data = readfile.read(geom_file, datasetName='inc', box=box)[0]
            data[data == 0.] = np.nan
            inc_angle = data[int(data.shape[0]/2), int(data.shape[1]/2)]
            meta['CENTER_INCIDENCE_ANGLE'] = str(inc_angle)
    return meta



#####################################  baseline  #######################################
def read_tops_baseline(baseline_file):
    """Read baseline file generated by ISCE/topsStack processor.
    Example:
    baselines/20141213_20160418/20141213_20160418.txt:
        swath: IW1
        Bperp (average): 62.62863491739495
        Bpar (average): -29.435602419751426
        swath: IW2
        Bperp (average): 60.562020649374034
        Bpar (average): -34.56105358031081
    """
    bperps = []
    with open(baseline_file, 'r') as f:
        for line in f:
            l = line.split(":")
            if l[0] == "Bperp (average)":
                bperps.append(float(l[1]))
    bperp_top = np.mean(bperps)
    bperp_bottom = np.mean(bperps)
    return [bperp_top, bperp_bottom]


def read_stripmap_baseline(baseline_file):
    """Read baseline file generated by ISCE/stripmapStack processor.

    Example:
    baselines/20200111_20200125.txt
        PERP_BASELINE_BOTTOM 173.97914535263297
        PERP_BASELINE_TOP 174.05612879066618
    """
    fDict = readfile.read_template(baseline_file, delimiter=' ')
    bperp_top = float(fDict['PERP_BASELINE_TOP'])
    bperp_bottom = float(fDict['PERP_BASELINE_BOTTOM'])
    return [bperp_top, bperp_bottom]


def read_alosStack_baseline(baseline_file):
    '''read baseline file generated by alosStack
    '''
    bDict = {}
    with open(baseline_file, 'r') as f:
        lines = [line for line in f if line.strip() != '']
        for x in lines[2:]:
            blist = x.split()
            #to fit into the format of other processors, all alos satellites are after 2000
            blist[0] = '20' + blist[0]
            blist[1] = '20' + blist[1]
            bDict[blist[1]] = [float(blist[3]), float(blist[3])]
        bDict[blist[0]] = [0, 0]

    return bDict, blist[0]


def read_baseline_timeseries(baseline_dir, processor='tops', ref_date=None):
    """Read bperp time-series from files in baselines directory
    Parameters: baseline_dir : str, path to the baselines directory
                processor    : str, tops     for Sentinel-1/TOPS
                                    stripmap for StripMap data
                ref_date     : str, reference date in (YY)YYMMDD
    Returns:    bDict : dict, in the following format:
                    {'20141213': [0.0, 0.0],
                     '20141225': [104.6, 110.1],
                     ...
                    }
    """

    # grab all existed baseline files
    print('read perp baseline time-series from {}'.format(baseline_dir))
    if processor == 'tops':
        bFiles = sorted(glob.glob(os.path.join(baseline_dir, '*/*.txt')))
    elif processor == 'stripmap':
        bFiles = sorted(glob.glob(os.path.join(baseline_dir, '*.txt')))
    elif processor == 'alosStack':
        # all baselines are in baseline_center.txt
        bFiles = glob.glob(os.path.join(baseline_dir, 'baseline_center.txt'))
    else:
        raise ValueError('Un-recognized ISCE stack processor: {}'.format(processor))

    if len(bFiles) == 0:
        print('WARNING: no baseline text file found in dir {}'.format(os.path.abspath(baseline_dir)))
        return None

    if processor in ['tops', 'stripmap']:
        # ignore files with different date1
        # when re-run with different reference date
        date1s = [os.path.basename(i).split('_')[0] for i in bFiles]
        date1c = ut.most_common(date1s)
        bFiles = [i for i in bFiles if os.path.basename(i).split('_')[0] == date1c]

        # ignore empty files
        bFiles = [i for i in bFiles if os.path.getsize(i) > 0]

        # read files into dict
        bDict = {}
        for bFile in bFiles:
            dates = os.path.basename(bFile).split('.txt')[0].split('_')
            if processor == 'tops':
                bDict[dates[1]] = read_tops_baseline(bFile)
            else:
                bDict[dates[1]] = read_stripmap_baseline(bFile)
        bDict[dates[0]] = [0, 0]
        ref_date0 = dates[0]

    elif processor == 'alosStack':
        bDict, ref_date0 = read_alosStack_baseline(bFiles[0])

    else:
        raise ValueError('Un-recognized ISCE stack processor: {}'.format(processor))

    # change reference date
    if ref_date is not None and ref_date != ref_date0:
        ref_date = ptime.yyyymmdd(ref_date)
        print('change reference date to {}'.format(ref_date))
        ref_bperp = bDict[ref_date]

        for key in bDict.keys():
            bDict[key][0] -= ref_bperp[0]
            bDict[key][1] -= ref_bperp[1]

    return bDict



#####################################  multilook  #######################################

def multilook_number2resolution(meta_file, az_looks, rg_looks):
    # get full resolution info
    az_pixel_size, az_spacing, rg_pixel_size, rg_spacing = get_full_resolution(meta_file)

    # print out message
    print('Azimuth     pixel size : {:.1f}'.format(az_pixel_size))
    print('Azimuth ground spacing : {:.1f}'.format(az_spacing))
    print('Azimuth ground spacing : {:.1f} after multilooking by {}'.format(az_spacing*az_looks, az_looks))

    print('Range       pixel size : {:.1f}'.format(rg_pixel_size))
    print('Range   ground spacing : {:.1f}'.format(rg_spacing))
    print('Range   ground spacing : {:.1f} after multilooking by {}'.format(rg_spacing*rg_looks, rg_looks))
    return


def resolution2multilook_number(meta_file, resolution):
    """
    Calculate multilook number for InSAR processing given a disired output resolution on the ground

    Parameters: meta_file   : str, path of ISCE metadata file, i.e. IW1.xml, data.dat
                resolution  : float, target output resolution on the ground in meters
    Returns:    az/rg_looks : int, number of looks in azimuth / range direction
    """
    # get full resolution info
    az_pixel_size, az_spacing, rg_pixel_size, rg_spacing = get_full_resolution(meta_file)

    # calculate number of looks
    # 1. adjust the final resolution in one direction closest to the input resolution
    az_looks = resolution / az_spacing
    rg_looks = resolution / rg_spacing
    az_round_frac = abs(az_looks - np.rint(az_looks))
    rg_round_frac = abs(rg_looks - np.rint(rg_looks))
    if az_round_frac < rg_round_frac:
        resolution = np.rint(az_looks) * az_spacing
    else:
        resolution = np.rint(rg_looks) * rg_spacing

    # 2. calculate the multilook number based on the adjusted resolution
    az_looks = np.rint(resolution / az_spacing).astype(int)
    rg_looks = np.rint(resolution / rg_spacing).astype(int)

    # print out message
    print('Azimuth     pixel size : {:.1f}'.format(az_pixel_size))
    print('Azimuth ground spacing : {:.1f}'.format(az_spacing))
    print('Azimuth ground spacing : {:.1f} after multilooking by {}'.format(az_spacing*az_looks, az_looks))

    print('Range       pixel size : {:.1f}'.format(rg_pixel_size))
    print('Range   ground spacing : {:.1f}'.format(rg_spacing))
    print('Range   ground spacing : {:.1f} after multilooking by {}'.format(rg_spacing*rg_looks, rg_looks))

    return az_looks, rg_looks


def get_full_resolution(meta_file):
    """
    Grab the full resolution in terms of pixel_size and ground spacing
    """
    # check metadata file extension: only ISCE format is supported.
    fext = os.path.splitext(meta_file)[1]
    if fext not in ['.xml', '.dat']:
        raise ValueError('input ISCE metadata file extension "{}" not in [.xml, .dat]'.format(fext))

    # get middle sub-swath xml file for Sentinel-1 data
    if meta_file.endswith('.xml'):
        meta_files = glob.glob(meta_file)
        mid_idx = int(len(meta_files) / 2)
        meta_file = meta_files[mid_idx]

    # extract metadata
    meta, frame = extract_isce_metadata(meta_file, update_mode=False)
    meta['WIDTH'] = frame.numberOfSamples

    # calculate the full azimuth/range ground resolution
    az_pixel_size = float(meta['AZIMUTH_PIXEL_SIZE'])  #azimuth pixel size on the orbit
    rg_pixel_size = float(meta['RANGE_PIXEL_SIZE'])    #range   pixel size in LOS direction

    height = float(meta['HEIGHT'])
    inc_angle = ut.incidence_angle(meta, dimension=0)

    az_spacing = az_pixel_size * EARTH_RADIUS / (EARTH_RADIUS + height)  #azimuth pixel size on the ground
    rg_spacing = rg_pixel_size / np.sin(inc_angle / 180. * np.pi)        #range   pixel size on the ground

    return az_pixel_size, az_spacing, rg_pixel_size, rg_spacing



#####################################  miscellaneous  #######################################

def get_IPF(proj_dir, ts_file):
    """Grab the IPF version number of each sub-swatch for Sentinel-1 time-series

    Parameters: proj_dir    - str, path of the project directory
                              E.g.: ~/data/AtacamaSenDT149
                ts_file     - str, path of HDF5 file for time-series
    Returns:    date_list   - list of str, dates in YYYYMMDD format
                IFP_IW1/2/3 - list of str, IFP version number
    """
    from mintpy.objects import timeseries

    s_dir = os.path.join(proj_dir, 'secondarys')
    m_dir = os.path.join(proj_dir, 'reference')

    # date list
    date_list = timeseries(ts_file).get_date_list()
    num_date = len(date_list)
    # reference date
    m_date = [i for i in date_list if not os.path.isdir(os.path.join(s_dir, i))][0]

    # grab IPF numver
    IPF_IW1, IPF_IW2, IPF_IW3 = [], [], []
    prog_bar = ptime.progressBar(maxValue=num_date)
    for i in range(num_date):
        date_str = date_list[i]

        # get xml_dir
        if date_str == m_date:
            xml_dir = m_dir
        else:
            xml_dir = os.path.join(s_dir, date_str)

        # grab IPF version number
        for j, IPF_IW in enumerate([IPF_IW1, IPF_IW2, IPF_IW3]):
            xml_file = os.path.join(xml_dir, 'IW{}.xml'.format(j+1))
            IPFv = load_product(xml_file).processingSoftwareVersion
            IPF_IW.append('{:.02f}'.format(float(IPFv)))

        prog_bar.update(i+1, suffix='{} IW1/2/3'.format(date_str))
    prog_bar.close()
    return date_list, IPF_IW1, IPF_IW2, IPF_IW3


def get_sensing_datetime_list(proj_dir, date_list=None):
    """Get the sensing datetime objects from ISCE stack results.
    It assumes the default directory structure from topsStack, as below:
    /proj_dir
        /reference/IW*.xml
        /secondarys
            /20150521/IW*.xml
            /20150614/IW*.xml
            ...
            /20210113/IW*.xml

    Parameters: proj_dir     - str, path to the root directory of stack processing
    Returns:    sensingMid   - list of datetime.datetime.obj
                sensingStart - list of datetime.datetime.obj
                sensingStop  - list of datetime.datetime.obj
    """
    # determine xml file basename
    ref_fname = glob.glob(os.path.join(proj_dir, 'reference', 'IW*.xml'))[0]
    fbase = os.path.basename(ref_fname)

    # get xml files for all acquisitions
    sec_fnames = sorted(glob.glob(os.path.join(proj_dir, 'secondarys', '*', fbase)))
    fnames = [ref_fname] + sec_fnames
    num_file = len(fnames)

    # loop to read file one by one
    sensingStart = []
    sensingStop = []
    for i, fname in enumerate(fnames):
        print('[{}/{}] read {}'.format(i+1, num_file, fname))
        obj = load_product(fname)
        sensingStart.append(obj.bursts[0].sensingStart)
        sensingStop.append(obj.bursts[-1].sensingStop)

    sensingStart = sorted(sensingStart)
    sensingStop  = sorted(sensingStop)

    # sensingStart/Stop --> sensingMid
    sensingMid = [i + (j - i)/2 for i, j in zip(sensingStart, sensingStop)]

    # round to the nearest second
    print('round sensingStart/Stop/Mid to the nearest second.')
    sensingStart = [ptime.round_seconds(i) for i in sensingStart]
    sensingStop  = [ptime.round_seconds(i) for i in sensingStop]
    sensingMid   = [ptime.round_seconds(i) for i in sensingMid]

    if date_list is not None:
        date_str_format = ptime.get_date_str_format(date_list[0])
        date_list_out = [i.strftime(date_str_format) for i in sensingMid]

        # check possible missing dates
        dates_missing = [i for i in date_list if i not in date_list_out]
        if dates_missing:
            raise ValueError('The following dates are missing:\n{}'.format(dates_missing))

        # prune dates not-needed
        flag = np.array([i in date_list for i in date_list_out], dtype=np.bool_)
        if np.sum(flag) > 0:
            sensingMid    = np.array(sensingMid)[flag].tolist()
            sensingStart  = np.array(sensingStart)[flag].tolist()
            sensingStop   = np.array(sensingStop)[flag].tolist()
            dates_removed = np.array(date_list_out)[~flag].tolist()
            print('The following dates are not needed and removed:\n{}'.format(dates_removed))

    return sensingMid, sensingStart, sensingStop

############################## Standard Processing ###########################################

def gaussian_kernel(Sx, Sy, sig_x, sig_y):
    '''
    Generate a guassian kernal (with all elements sum to 1)
    inputs: Sx, Sy - dimensions of kernal
            sig_x, sig_y: standard deviation of the guassian distribution
    '''
    if np.mod(Sx,2) == 0:
        Sx = Sx + 1

    if np.mod(Sy,2) ==0:
            Sy = Sy + 1

    x,y = np.meshgrid(np.arange(Sx),np.arange(Sy))
    x = x + 1
    y = y + 1
    x0 = (Sx+1)/2
    y0 = (Sy+1)/2
    fx = ((x-x0)**2.)/(2.*sig_x**2.)
    fy = ((y-y0)**2.)/(2.*sig_y**2.)
    k = np.exp(-1.0*(fx+fy))
    a = 1./np.sum(k)
    k = a*k
    return k

def convolve(data, kernel):
    '''
    return a convolved (filtered) complex image
    inputs: data - complex array
            kernel - convolution kernel
    '''
    R = ndimage.convolve(data.real, kernel, mode='constant',cval=0.0)
    Im =ndimage.convolve(data.imag, kernel, mode='constant',cval=0.0)

    return R + 1J*Im

def estimate_coherence(infile, corfile):
    '''
    input: infile : .int file path
            corfile: output correlation file (computed from phase sigma)
    '''
    import isce
    import isceobj
    from mroipac.icu.Icu import Icu

    #Create phase sigma correlation file here
    filtImage = isceobj.createIntImage()
    filtImage.load( infile + '.xml')
    filtImage.setAccessMode('read')
    filtImage.createImage()

    phsigImage = isceobj.createImage()
    phsigImage.dataType='FLOAT'
    phsigImage.bands = 1
    phsigImage.setWidth(filtImage.getWidth())
    phsigImage.setFilename(corfile)
    phsigImage.setAccessMode('write')
    phsigImage.createImage()


    icuObj = Icu(name='sentinel_filter_icu')
    icuObj.configure()
    icuObj.unwrappingFlag = False
    icuObj.useAmplitudeFlag = False
    #icuObj.correlationType = 'NOSLOPE'

    icuObj.icu(intImage = filtImage,  phsigImage=phsigImage)
    phsigImage.renderHdr()

    filtImage.finalizeImage()
    phsigImage.finalizeImage()

    return

def unwrap_snaphu(intfile,corfile,unwfile, meta ,cost='SMOOTH'):
    '''
    input: intfile - wrapped phase file directory
           corfile - correlation file directory
           unwfile - output unwrapped file directory
           meta - dict, attributes dictionary
           cost - 'DEFO,'SMOOTH','TOPO'
    '''
    import isce
    from contrib.Snaphu.Snaphu import Snaphu

    width = int(meta['width'])
    wavelength = float(meta['WAVELENGTH'])
    altitude =  float(meta['HEIGHT'])
    rglooks = int(meta['RLOOKS'])
    azlooks = int(meta['ALOOKS'])
    earthRadius = float(meta['earthRadius'])

    snp = Snaphu()
    snp.setInitOnly(False)
    snp.setInput(intfile)
    snp.setOutput(unwfile)
    snp.setWidth(width)
    snp.setCostMode(cost)
    snp.setEarthRadius(earthRadius)
    snp.setWavelength(wavelength)
    snp.setAltitude(altitude)
    snp.setCorrfile(corfile)
    snp.setInitMethod('MST')
   # snp.setCorrLooks(corrLooks)
    snp.setMaxComponents(100)
    snp.setDefoMaxCycles(2.0)
    snp.setRangeLooks(rglooks)
    snp.setAzimuthLooks(azlooks)
    snp.setCorFileFormat('FLOAT_DATA')
    snp.prepare()
    snp.unwrap()

    meta['INTERLEAVE'] = 'BIL'
    meta['FILE_TYPE'] = '.unw'
    meta['DATA_TYPE']='float32'
    meta['BANDS']=2
    writefile.write_isce_xml(meta, unwfile)
    return<|MERGE_RESOLUTION|>--- conflicted
+++ resolved
@@ -21,12 +21,10 @@
 import shelve
 import datetime
 import numpy as np
+from scipy import ndimage
+
 from mintpy.objects.constants import SPEED_OF_LIGHT, EARTH_RADIUS
 from mintpy.objects import sensor
-<<<<<<< HEAD
-from mintpy.utils import ptime, readfile, writefile, utils1 as ut
-from scipy import ndimage
-=======
 from mintpy.utils import (
     ptime,
     readfile,
@@ -35,7 +33,6 @@
     utils1 as ut,
 )
 
->>>>>>> f0a8038f
 # suppress matplotlib DEBUG message
 import logging
 mpl_logger = logging.getLogger('matplotlib')
