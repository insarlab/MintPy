--- conflicted
+++ resolved
@@ -32,9 +32,6 @@
 from mintpy.utils import ptime, readfile, utils as ut, plot as pp
 from mintpy.multilook import multilook_data
 from mintpy import subset, version
-
-import cartopy.crs as ccrs
-
 
 
 ##################################################################################################
@@ -429,56 +426,19 @@
         if coord_unit.startswith('deg'):
             # geo-coordinates in degrees
             vprint('plot in Lat/Lon coordinate')
-<<<<<<< HEAD
-            vprint('map projection: '+inps.map_projection)
-            vprint('boundary database resolution: '+inps.resolution)
-            m=ax
-            # if inps.map_projection in ['cyl', 'merc', 'mill', 'cea', 'gall']:
-            #     m = pp.BasemapExt(llcrnrlon=inps.geo_box[0], llcrnrlat=inps.geo_box[3],
-            #                       urcrnrlon=inps.geo_box[2], urcrnrlat=inps.geo_box[1],
-            #                       projection=inps.map_projection,
-            #                       resolution=inps.resolution, area_thresh=1.,
-            #                       suppress_ticks=False, ax=ax)
-            # elif inps.map_projection in ['ortho']:
-            #     m = pp.BasemapExt(lon_0=(inps.geo_box[0]+inps.geo_box[2])/2.0,
-            #                       lat_0=(inps.geo_box[3]+inps.geo_box[1])/2.0,
-            #                       projection=inps.map_projection,
-            #                       resolution=inps.resolution, area_thresh=1.,
-            #                       suppress_ticks=False, ax=ax)
-            # else:
-            #     m = pp.BasemapExt(lon_0=(inps.geo_box[0]+inps.geo_box[2])/2.0,
-            #                       lat_0=(inps.geo_box[3]+inps.geo_box[1])/2.0,
-            #                       llcrnrlon=inps.geo_box[0], llcrnrlat=inps.geo_box[3],
-            #                       urcrnrlon=inps.geo_box[2], urcrnrlat=inps.geo_box[1],
-            #                       projection=inps.map_projection,
-            #                       resolution=inps.resolution, area_thresh=1.,
-            #                       suppress_ticks=False, ax=ax)
-
-            # Draw coastline using cartopy resolution parameters
-            if inps.coastline != "no":
-                vprint('draw coast line')
-                m.coastlines(resolution=inps.coastline)
-=======
             vprint('map projection: {}'.format(inps.map_projection))
 
             # Draw coastline using cartopy resolution parameters
             if inps.coastline != "no":
                 vprint('draw coast line with resolution: {}'.format(inps.coastline))
                 ax.coastlines(resolution=inps.coastline)
->>>>>>> 4d7184f1
 
             # Plot DEM
             if inps.dem_file:
                 vprint('plotting DEM background ...')
-<<<<<<< HEAD
-                m = pp.plot_dem_background(ax=ax, geo_box=inps.geo_box,
-                                           dem=dem, inps=inps,
-                                           print_msg=inps.print_msg)
-=======
                 pp.plot_dem_background(ax=ax, geo_box=inps.geo_box,
                                        dem=dem, inps=inps,
                                        print_msg=inps.print_msg)
->>>>>>> 4d7184f1
 
             # Plot Data
             coord = ut.coordinate(metadata)
@@ -492,25 +452,6 @@
                 vprint(('referencing InSAR data to the pixel nearest to '
                         'GPS station: {} at {}').format(inps.ref_gps_site, ref_site_lalo))
 
-<<<<<<< HEAD
-            img_extent = (inps.geo_box[0], inps.geo_box[2], inps.geo_box[3], inps.geo_box[1])
-            im = m.imshow(data, cmap=inps.colormap, origin='upper', extent=img_extent,
-                          vmin=inps.vlim[0], vmax=inps.vlim[1],
-                          alpha=inps.transparency, interpolation='nearest',
-                          animated=inps.animation, zorder=1)
-
-            # Scale Bar
-            if inps.disp_scalebar:
-                vprint('plot scale bar')
-                vprint(inps.scalebar)
-
-                pp.draw_scalebar(ax, img_extent, location=inps.scalebar[1:], length=inps.scalebar[0])
-
-            # Lat Lon labels
-            if inps.lalo_label:
-                vprint('plot lat/lon labels')
-
-=======
             im = ax.imshow(data, cmap=inps.colormap, origin='upper',
                            extent=(inps.geo_box[0], inps.geo_box[2],
                                    inps.geo_box[3], inps.geo_box[1]),
@@ -525,22 +466,14 @@
 
             # Lat Lon labels
             if inps.lalo_label:
->>>>>>> 4d7184f1
                 pp.draw_lalo_label(inps.geo_box, ax,
                                    lalo_step=inps.lalo_step,
                                    lalo_loc=inps.lalo_loc,
                                    lalo_max_num=inps.lalo_max_num,
                                    font_size=inps.font_size,
-<<<<<<< HEAD
-                                   color=inps.font_color,
-                                   yrotate=inps.lat_label_direction,
-                                   print_msg=inps.print_msg)
-
-=======
                                    yrotate=inps.lat_label_direction,
                                    projection=PROJECTION_NAME2OBJ[inps.map_projection],
                                    print_msg=inps.print_msg)
->>>>>>> 4d7184f1
             else:
                 ax.tick_params(which='both', direction='out', labelsize=inps.font_size,
                                left=True, right=True, top=True, bottom=True)
@@ -1420,10 +1353,6 @@
             data, self = update_data_with_plot_inps(data, self.atr, self)
 
             # prepare figure
-<<<<<<< HEAD
-            fig, ax = plt.subplots(figsize=self.fig_size, num='Figure', subplot_kw=dict(projection=ccrs.PlateCarree()))
-            #ax = plt.axes(map_projection=ccrs.PlateCarree())
-=======
             coord_unit = self.atr.get('Y_UNIT', 'degrees').lower()
             if (self.geo_box
                     and self.fig_coord == 'geo'
@@ -1434,7 +1363,6 @@
                 subplot_kw = {}
 
             fig, ax = plt.subplots(figsize=self.fig_size, num='Figure', subplot_kw=subplot_kw)
->>>>>>> 4d7184f1
             if not self.disp_whitespace:
                 fig.subplots_adjust(left=0,right=1,bottom=0,top=1)
 
