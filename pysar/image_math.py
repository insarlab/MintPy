#!/usr/bin/env python3
############################################################
# Program is part of PySAR v2.0                            #
# Copyright(c) 2015, Zhang Yunjun                          #
# Author:  Zhang Yunjun                                    #
############################################################


import os
import sys
import argparse

import h5py

<<<<<<< HEAD
import _datetime as ptime
import _readfile as readfile
import _writefile as writefile
from _readfile import multi_group_hdf5_file, multi_dataset_hdf5_file
=======
import pysar.utils.datetime as ptime
import pysar.utils.readfile as readfile
import pysar.utils.writefile as writefile
from pysar.utils.readfile import multi_group_hdf5_file, multi_dataset_hdf5_file, single_dataset_hdf5_file
>>>>>>> c5ded81c


#######################################################################################
def data_operation(data, operator, operand):
    '''Mathmatic operation of 2D matrix'''
    if   operator == '+':  data += operand
    elif operator == '-':  data -= operand
    elif operator == '*':  data *= operand
    elif operator == '/':  data *= 1.0/operand
    elif operator == '^':  data = data**operand
    return data


def file_operation(fname, operator, operand, fname_out=None):
    '''Mathmathic operation of file'''

    # Basic Info
    atr = readfile.read_attribute(fname)
    k = atr['FILE_TYPE']
<<<<<<< HEAD
    print(('input is '+k+' file: '+fname))
    print(('operation: file %s %f' % (operator, operand)))
=======
    print('input is '+k+' file: '+fname)
    print('operation: file %s %f' % (operator, operand))
>>>>>>> c5ded81c

    # default output filename
    if not fname_out:
        if   operator in ['+','plus',  'add',      'addition']:        suffix = 'plus'
        elif operator in ['-','minus', 'substract','substraction']:    suffix = 'minus'
        elif operator in ['*','times', 'multiply', 'multiplication']:  suffix = 'multiply'
        elif operator in ['/','obelus','divide',   'division']:        suffix = 'divide'
        elif operator in ['^','pow','power']:                          suffix = 'pow'
        ext = os.path.splitext(fname)[1]
        fname_out = os.path.splitext(fname)[0]+'_'+suffix+str(operand)+ext

    ##### Multiple Dataset HDF5 File
    if k in multi_group_hdf5_file+multi_dataset_hdf5_file:
        h5 = h5py.File(fname,'r')
        epoch_list = sorted(h5[k].keys())
        epoch_num = len(epoch_list)
        prog_bar = ptime.progress_bar(maxValue=epoch_num)

        h5out = h5py.File(fname_out,'w')
        group = h5out.create_group(k)
<<<<<<< HEAD
        print(('writing >>> '+fname_out))

        if k == 'timeseries':
            print(('number of acquisitions: '+str(epoch_num)))
=======
        print('writing >>> '+fname_out)

        if k == 'timeseries':
            print('number of acquisitions: '+str(epoch_num))
>>>>>>> c5ded81c
            for i in range(epoch_num):
                date = epoch_list[i]
                data = h5[k].get(date)[:]

                data_out = data_operation(data, operator, operand)

                dset = group.create_dataset(date, data=data_out, compression='gzip')
                prog_bar.update(i+1, suffix=date)
<<<<<<< HEAD
            for key,value in list(atr.items()):
                group.attrs[key] = value

        elif k in ['interferograms','wrapped','coherence']:
            print(('number of interferograms: '+str(epoch_num)))
=======
            for key,value in iter(atr.items()):
                group.attrs[key] = value

        elif k in ['interferograms','wrapped','coherence']:
            print('number of interferograms: '+str(epoch_num))
>>>>>>> c5ded81c
            date12_list = ptime.list_ifgram2date12(epoch_list)
            for i in range(epoch_num):
                ifgram = epoch_list[i]
                data = h5[k][ifgram].get(ifgram)[:]

                data_out = data_operation(data, operator, operand)

                gg = group.create_group(ifgram)
                dset = gg.create_dataset(ifgram, data=data_out, compression='gzip')
<<<<<<< HEAD
                for key, value in list(h5[k][ifgram].attrs.items()):
=======
                for key, value in h5[k][ifgram].attrs.items():
>>>>>>> c5ded81c
                    gg.attrs[key] = value
                prog_bar.update(i+1, suffix=date12_list[i])

        h5.close()
        h5out.close()
        prog_bar.close()

    ##### Duo datasets non-HDF5 File
    elif k in ['.trans']:
        rg, az, atr = readfile.read(fname)
        rg_out = data_operation(rg, operator, operand)
        az_out = data_operation(az, operator, operand)
<<<<<<< HEAD
        print(('writing >>> '+fname_out))
=======
        print('writing >>> '+fname_out)
>>>>>>> c5ded81c
        writefile.write(rg_out, az_out, atr, fname_out)

    ##### Single Dataset File
    else:
        data, atr = readfile.read(fname)
        data_out = data_operation(data, operator, operand)
<<<<<<< HEAD
        print(('writing >>> '+fname_out))
=======
        print('writing >>> '+fname_out)
>>>>>>> c5ded81c
        writefile.write(data_out, atr, fname_out)

    return fname_out


#######################################################################################
EXAMPLE='''example:
  image_math.py  velocity.h5            '+'  0.5
  image_math.py  geo_080212_101120.cor  '-'  0.2
  image_math.py  timeseries.h5          '*'  1.5
'''

def cmdLineParse():
    parser = argparse.ArgumentParser(description='Basic Mathmatic Operation of file',\
                                     formatter_class=argparse.RawTextHelpFormatter,\
                                     epilog=EXAMPLE)

    parser.add_argument('file', help='input file')
    parser.add_argument('-o','--output', dest='outfile', help='output file name.')
    parser.add_argument('operator', choices=['+','-','*','/','^'], help='mathmatical operator')
    parser.add_argument('operand', metavar='VALUE', type=float, help='value to be operated with input file')

    inps = parser.parse_args()
    return inps


#######################################################################################
def main(argv):
    inps = cmdLineParse()

    inps.outfile = file_operation(inps.file, inps.operator, inps.operand, inps.outfile)  
    print('Done.')
    return inps.outfile


#######################################################################################
if __name__ == '__main__':
    main(sys.argv[1:])  
<|MERGE_RESOLUTION|>--- conflicted
+++ resolved
@@ -11,18 +11,12 @@
 import argparse
 
 import h5py
+import numpy as np
 
-<<<<<<< HEAD
-import _datetime as ptime
-import _readfile as readfile
-import _writefile as writefile
-from _readfile import multi_group_hdf5_file, multi_dataset_hdf5_file
-=======
 import pysar.utils.datetime as ptime
 import pysar.utils.readfile as readfile
 import pysar.utils.writefile as writefile
 from pysar.utils.readfile import multi_group_hdf5_file, multi_dataset_hdf5_file, single_dataset_hdf5_file
->>>>>>> c5ded81c
 
 
 #######################################################################################
@@ -42,13 +36,8 @@
     # Basic Info
     atr = readfile.read_attribute(fname)
     k = atr['FILE_TYPE']
-<<<<<<< HEAD
-    print(('input is '+k+' file: '+fname))
-    print(('operation: file %s %f' % (operator, operand)))
-=======
     print('input is '+k+' file: '+fname)
     print('operation: file %s %f' % (operator, operand))
->>>>>>> c5ded81c
 
     # default output filename
     if not fname_out:
@@ -69,17 +58,10 @@
 
         h5out = h5py.File(fname_out,'w')
         group = h5out.create_group(k)
-<<<<<<< HEAD
-        print(('writing >>> '+fname_out))
-
-        if k == 'timeseries':
-            print(('number of acquisitions: '+str(epoch_num)))
-=======
         print('writing >>> '+fname_out)
 
         if k == 'timeseries':
             print('number of acquisitions: '+str(epoch_num))
->>>>>>> c5ded81c
             for i in range(epoch_num):
                 date = epoch_list[i]
                 data = h5[k].get(date)[:]
@@ -88,19 +70,11 @@
 
                 dset = group.create_dataset(date, data=data_out, compression='gzip')
                 prog_bar.update(i+1, suffix=date)
-<<<<<<< HEAD
-            for key,value in list(atr.items()):
-                group.attrs[key] = value
-
-        elif k in ['interferograms','wrapped','coherence']:
-            print(('number of interferograms: '+str(epoch_num)))
-=======
             for key,value in iter(atr.items()):
                 group.attrs[key] = value
 
         elif k in ['interferograms','wrapped','coherence']:
             print('number of interferograms: '+str(epoch_num))
->>>>>>> c5ded81c
             date12_list = ptime.list_ifgram2date12(epoch_list)
             for i in range(epoch_num):
                 ifgram = epoch_list[i]
@@ -110,11 +84,7 @@
 
                 gg = group.create_group(ifgram)
                 dset = gg.create_dataset(ifgram, data=data_out, compression='gzip')
-<<<<<<< HEAD
-                for key, value in list(h5[k][ifgram].attrs.items()):
-=======
                 for key, value in h5[k][ifgram].attrs.items():
->>>>>>> c5ded81c
                     gg.attrs[key] = value
                 prog_bar.update(i+1, suffix=date12_list[i])
 
@@ -127,22 +97,14 @@
         rg, az, atr = readfile.read(fname)
         rg_out = data_operation(rg, operator, operand)
         az_out = data_operation(az, operator, operand)
-<<<<<<< HEAD
-        print(('writing >>> '+fname_out))
-=======
         print('writing >>> '+fname_out)
->>>>>>> c5ded81c
         writefile.write(rg_out, az_out, atr, fname_out)
 
     ##### Single Dataset File
     else:
         data, atr = readfile.read(fname)
         data_out = data_operation(data, operator, operand)
-<<<<<<< HEAD
-        print(('writing >>> '+fname_out))
-=======
         print('writing >>> '+fname_out)
->>>>>>> c5ded81c
         writefile.write(data_out, atr, fname_out)
 
     return fname_out
