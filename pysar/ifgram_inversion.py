--- conflicted
+++ resolved
@@ -1086,13 +1086,8 @@
             NUM_WORKERS = 40
             python_executable_location = sys.executable
 
-<<<<<<< HEAD
             # Look at the ~/.config/dask/dask_pysar.yaml file for Changing the Dask configuration defaults
             cluster = LSFCluster(config_name='ifgram_inversion',
-=======
-            # Look at the dask.yaml file for Changing the Dask configuration defaults
-            cluster = LSFCluster(configuration='ifgram_inversion',
->>>>>>> 455a8918
                                  python=python_executable_location)
 
             # This line submits NUM_WORKERS number of jobs to Pegasus to start a bunch of workers
@@ -1151,14 +1146,8 @@
 
             # Shut down Dask workers gracefully
             cluster.close()
-<<<<<<< HEAD
             client.close()
 
-
-=======
-
-
->>>>>>> 455a8918
 
         # reference pixel
         ref_y = int(stack_obj.metadata['REF_Y'])
