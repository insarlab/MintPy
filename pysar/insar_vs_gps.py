#!/usr/bin/env python3
############################################################
# Program is part of PySAR v2.0                            #
# Copyright(c) 2013, Heresh Fattahi                        #
# Author:  Heresh Fattahi                                  #
############################################################


import os
import sys
import getopt

import h5py
import numpy as np
import matplotlib.pyplot as plt
from matplotlib.ticker import MultipleLocator, FormatStrFormatter


def readGPSfile(gpsFile,gps_source):
    if gps_source in ['cmm4','CMM4']:
 
        gpsData = np.loadtxt(gpsFile,usecols = (1,2,3,4,5,6,7,8,9,10))
        Stations = np.loadtxt(gpsFile,dtype=str,usecols = (0,1))[:,0]
 
        St=[]; Lon=[];Lat=[];Ve=[];Vn=[];Se=[];Sn=[]
        for i in range(gpsData.shape[0]):
            if 'GPS' in Stations[i]:
                Lat.append(gpsData[i,0])
                Lon.append(gpsData[i,1])
                Ve.append(gpsData[i,2])
                Se.append(gpsData[i,3])
                Vn.append(gpsData[i,4])
                Sn.append(gpsData[i,5])
                St.append(Stations[i])
        Up=np.zeros(St.shape);Sup=np.zeros(St.shape)
    elif gps_source == 'pysar':
 
        #gpsData = np.loadtxt(gpsFile,usecols = (1,2,3,4,5,6,7,8,9))
        gpsData = np.loadtxt(gpsFile,usecols = (1,2,3,4,5,6))
        Stations = np.loadtxt(gpsFile,dtype=str,usecols = (0,1))[:,0]
 
        St=[];Lon=[];Lat=[];Ve=[];Vn=[];Se=[];Sn=[]
 
        for i in range(gpsData.shape[0]):
            Lon.append(gpsData[i,0]-360)
            Lat.append(gpsData[i,1])
            Ve.append(gpsData[i,2])
            Vn.append(gpsData[i,3])
            Se.append(gpsData[i,4])
            Sn.append(gpsData[i,5])
            St.append(Stations[i])
        Up=np.zeros(St.shape);Sup=np.zeros(St.shape)
    elif gps_source in ['usgs','USGS']:
        gpsData_Hz = np.loadtxt(gpsFile,usecols = (0,1,2,3,4,5,6))
        gpsData_up = np.loadtxt(gpsFile,usecols = (8,9))
        gpsData=np.hstack((gpsData_Hz,gpsData_up))
        Stations = np.loadtxt(gpsFile,dtype=str,usecols = (7,8))[:,0]
 
        St=[];Lon=[];Lat=[];Ve=[];Vn=[];Se=[];Sn=[];Up=[];Sup=[]

        for i in range(gpsData.shape[0]):
            Lat.append(gpsData[i,0])
            Lon.append(gpsData[i,1])
            Vn.append(gpsData[i,2])
            Ve.append(gpsData[i,3])
            Sn.append(gpsData[i,4])
            Se.append(gpsData[i,5])
            Up.append(gpsData[i,6])
            Sup.append(gpsData[i,7])
            St.append(Stations[i])

    return list(St),Lat,Lon,Ve,Se,Vn,Sn,Up,Sup 


def nearest(x, tbase,xstep):
    # """ find nearest neighbour """
    dist = np.sqrt((tbase -x)**2)
    if min(dist) <= np.abs(xstep):
        indx=dist==min(dist)
    else:
        indx=[]
    return indx

def find_row_column(Lon,Lat,lon,lat,lon_step,lat_step):
    ################################################
    # finding row and column numbers of the GPS point
  
    idx= nearest(Lon, lon, lon_step)
    idy= nearest(Lat, lat, lat_step)
    if idx !=[] and idy != []:
        IDX=np.where(idx==True)[0][0]
        IDY=np.where(idy==True)[0][0]
    else:
        IDX=np.nan
        IDY=np.nan
    return IDY, IDX


################################################
def usage():
    print('''
   ************************************************************************************************
   
   Compares InSAR and GPS velocities. Option G can be used to specify the mode of Comparison.
   Out put is InSARvsGPS.png
 
   Usage:
   
   insar_vs_gps.py  -v InSARvelocity.h5 -g GPS velocity file -r Name of the reference GPS station -l ststion list to be compared
   
   -l :  if station list is not specified, all stations in GPS velocity file are compared with InSAR

   -m min value of the x and y axis of the plot
   -M max value of the x and y axis of the plot
   -r refernce GPS station
   -s second velocity map
   -S source of the GPS data: (usgs,cmm4,pysar)
      see documentation for more infromation
   -I incidence angle (if not given average look angle is used instead)
   -H Heading angle (if not given then the program reads it from the attributes of the velocity file)

   -G GPS components to be used to compare with InSAR: los_3D , los_Hz , los_Up , gps_Up. [default is los_3D]
       los_3D: to project three gps components to LOS
       los_Hz: to project horizontal gps components to LOS
       los_Up: to project only vertical gps component to LOS
       gps_Up: uses vertical GPS to compare with InSAR (InSAR LOS will be projected to Up)

   -A annotate the GPS station name on the plot [yes] or no
   -C annotation font color [default is green]
   -x annotation offset from the point in x direction [default=0]
   -y annotation offset from the point in y direction [default=0]
   -u to plot 1, 2 or 3 sigma uncertainty [default=1]
   -B marker size [default = 15]
   Example:
     
    insar_vs_gps.py  -v geo_InSAR_velocity.h5  -g gpsVelocity.txt -S usgs  -r BEMT -l 'HNPS,DHLG,SLMS,USGC'
    insar_vs_gps.py  -v geo_InSAR_velocity.h5  -g gpsVelocity.txt -S cmm4 -r BEMT -l 'HNPS,DHLG,SLMS,USGC,ROCH,MONP,SIO3,IVCO,TMAP,BMHL,BILL,OGHS'
    insar_vs_gps.py  -v geo_InSAR_velocity.h5  -g gpsVelocity.txt -S usgs -r BEMT
    insar_vs_gps.py  -v geo_InSAR_velocity.h5  -g gpsVelocity.txt -S usgs -r BEMT -c geo_temporal_coherence.h5 -t 0.95 
    insar_vs_gps.py  -v geo_InSAR_velocity.h5  -g gpsVelocity.txt -S usgs -r BEMT -c geo_temporal_coherence.h5 -t 0.95  -l 'HNPS,DHLG,SLMS,USGC'

    insar_vs_gps.py  -v geo_velocity_New_masked.h5 -g usgs_velocities_NAfixed.txt -r BEMT -S usgs -A yes -C green -x 0 -y 0.5 -H 193.0 -I 23.0

   +++++++++++++++++++++++++++++++++++++++++++++++++++++++++++++++++++++++++++++++++++++++++++++++++

   When user wants to compare two InSAR velocities at GPS stations:

   Example: (to comaper geo_InSAR_velocity.h5 with simulated_velocity.h5 in GPS stations)

    insar_vs_gps.py  -v geo_InSAR_velocity.h5  -g gpsVelocity.txt  -r BEMT -s simulated_velocity.h5

   ************************************************************************************************
    ''')


def main(argv):

    annotation='yes'
    ann_x=0
    ann_y=0
    annotation_Color='green'
    disp_velocity='yes'
    GPS_InSAR_dif_thr=1
    gps_comp='los_3D'
    uncertainty_fac=1.0
    MarkerSize=5
    try:
        opts, args = getopt.getopt(argv,"v:r:g:G:l:c:t:m:M:s:S:A:B:C:x:y:I:H:u:")
 
    except getopt.GetoptError:
        usage() ; sys.exit(1)

    for opt,arg in opts:
  
        if opt == '-v':            velocityFile = arg
        elif opt == '-s':          velocityFile2 = arg
        elif opt == '-g':          gpsFile = arg
        elif opt == '-r':          refStation = arg
        elif opt == '-l':          stationsList = arg.split(',')
        elif opt == '-c':          coherenceFile = arg
        elif opt == '-t':          thr = float(arg)
        elif opt == '-m':          minV=float(arg)
        elif opt == '-M':          maxV=float(arg)
        elif opt == '-S':          gps_source = arg
        elif opt == '-A':          annotation = arg
        elif opt == '-C':          annotation_Color = arg
        elif opt == '-x':          ann_x = float(arg)
        elif opt == '-y':          ann_y = float(arg)
        elif opt == '-I':          theta = float(arg)
        elif opt == '-H':          heading = float(arg)
        elif opt == '-G':          gps_comp = arg
        elif opt == '-u':          uncertainty_fac = float(arg)
        elif opt == '-B':          MarkerSize = float(arg)

    try:
        velocityFile
        gpsFile 
        refStation
    except:
        usage();sys.exit(1)
 
    try:    thr
    except: thr=0.9

   
    h5file = h5py.File(velocityFile,'r')
    dset=h5file['velocity'].get('velocity')
    insarData=dset[0:dset.shape[0],0:dset.shape[1]]
    k=list(h5file.keys())
 
    try:
        h5file2 = h5py.File(velocityFile2,'r')
        dset2=h5file2['velocity'].get('velocity')
        insarData2=dset2[0:dset2.shape[0],0:dset2.shape[1]]
    except:
        print('')
  
    ullon=float(h5file[k[0]].attrs['X_FIRST'])
    ullat=float(h5file[k[0]].attrs['Y_FIRST'])
    lon_step=float(h5file[k[0]].attrs['X_STEP'])
    lat_step=float(h5file[k[0]].attrs['Y_STEP'])
    lon_unit=h5file[k[0]].attrs['Y_UNIT']
    lat_unit=h5file[k[0]].attrs['X_UNIT']
 
    Length,Width = np.shape(insarData)
 
    lllat=ullat+Length*lat_step
    urlon=ullon+Width*lon_step
    lat=np.arange(ullat,lllat,lat_step)
    lon=np.arange(ullon,urlon,lon_step)
    #################################################################################################
    # finding the raw an column of the reference gps station and referencing insar data to this pixel
    Stations,Lat,Lon,Ve,Se,Vn,Sn,Vu,Su=readGPSfile(gpsFile,gps_source)
    idxRef=Stations.index(refStation)
    IDYref,IDXref=find_row_column(Lon[idxRef],Lat[idxRef],lon,lat,lon_step,lat_step)

    #############################################
    #  Stations, gpsData = redGPSfile(gpsFile)
    #  idxRef=Stations.index(refStation)
    #  Lat,Lon,Vn,Ve,Sn,Se,Corr,Vu,Su = gpsData[idxRef,:]
    #  IDYref,IDXref=find_row_column(Lon,Lat,lon,lat,lon_step,lat_step)   
    ###################################################
 
    if (not np.isnan(IDYref)) and (not np.isnan(IDXref)):
        print('')
        print('-----------------------------------------------------------------------')
<<<<<<< HEAD
        print(('referencing InSAR data to the GPS station at : ' + str(IDYref) + ' , '+ str(IDXref)))       
=======
        print('referencing InSAR data to the GPS station at : ' + str(IDYref) + ' , '+ str(IDXref))       
>>>>>>> c5ded81c
        if not np.isnan(insarData[IDYref][IDXref]):
             insarData=insarData - insarData[IDYref][IDXref]
        else:
            print(''' 
%%% %%%%%%%%%%%%%%%%%%%%%%%%%%%%%%%%%%%%%%%%%%%%%%%%%%%%%%%%%%%%%%%%%%%%%%%%%%%%%%%%%%
       WARNING: nan value for InSAR data at the refernce pixel!
                reference station should be a pixel with valid value in InSAR data.
                                
                please select another GPS station as the reference station.
%%% %%%%%%%%%%%%%%%%%%%%%%%%%%%%%%%%%%%%%%%%%%%%%%%%%%%%%%%%%%%%%%%%%%%%%%%%%%%%%%%%%%                       
                  ''')
            sys.exit(1)
    else:
        print('WARNING:')
        print('Reference GPS station is out of the area covered by InSAR data')
        print('please select another GPS station as the reference station.')
        sys.exit(1)

    #######################################################################################
    
    try:
        stationsList
    except:
        stationsList = Stations 
        #stationsList.remove(refStation)
 
    try:
<<<<<<< HEAD
        print(('incidence angle = ' + str(theta)))
=======
        print('incidence angle = ' + str(theta))
>>>>>>> c5ded81c
    except:
        print('using look angle from the velocity file. For more precise results input the incidence angle using option -I.')
        look_n=float(h5file['velocity'].attrs['LOOK_REF1'])
        look_f=float(h5file['velocity'].attrs['LOOK_REF2'])
        theta=(look_n+look_f)/2.
<<<<<<< HEAD
        print(('incidence angle = ' + str(theta))) 
  
    try:
        print(('Heading angle = '+str(heading)))
=======
        print('incidence angle = ' + str(theta)) 
  
    try:
        print('Heading angle = '+str(heading))
>>>>>>> c5ded81c
    except:
        heading = float(h5file['velocity'].attrs['HEADING'])
        if heading < 0:
            heading=heading+360 
 
    theta=theta*np.pi/180.0
    heading=heading*np.pi/180.0
 
    if gps_comp in ['los_3D','LOS_3D','los_3d']:
        unitVec=[np.cos(heading)*np.sin(theta),-np.sin(theta)*np.sin(heading),-np.cos(theta)]
        gps_comp_txt=' projecting three gps components to LOS' 
    elif gps_comp in ['los_Hz','LOS_HZ','los_hz','los_HZ','LOS_hz']:
        unitVec=[np.cos(heading)*np.sin(theta),-np.sin(theta)*np.sin(heading),0]
        gps_comp_txt=' projecting horizontal gps components to LOS'
    elif gps_comp in ['LOS_UP','los_Up','los_up','LOS_up']:
        unitVec=[0,0,-np.cos(theta)]
        gps_comp_txt=' projecting vertical gps components to LOS'
    elif gps_comp in ['gps_up','GPS_UP','GPS_Up','gps_Up']:
        unitVec=[0,0,1]
        gps_comp_txt=' comparing veryical gps with InSAR'
        print('-------------------------')
        print('Projecting InSAR to vertical')
        insarData=-insarData/np.cos(theta)      
    print('-------------------------')
<<<<<<< HEAD
    print(('unit vector for :' + gps_comp_txt))
=======
    print('unit vector for :' + gps_comp_txt)
>>>>>>> c5ded81c
    print(unitVec)
    print('-------------------------')
    gpsLOS_ref=unitVec[0]*Ve[idxRef]+unitVec[1]*Vn[idxRef]+unitVec[2]*Vu[idxRef]
    Sr= ((unitVec[0]**2)*Se[idxRef]**2+(unitVec[1]**2)*Sn[idxRef]**2+(unitVec[2]**2)*Su[idxRef]**2)**0.5
 
    print('######################################################################')
    try:
        h5coh = h5py.File(coherenceFile)
        kh5coh=list(h5coh.keys())
        dset=h5coh[kh5coh[0]].get(kh5coh[0])
        Coh=dset[0:dset.shape[0],0:dset.shape[1]]
    except:
        print('No information about the coherence of the points')

    InSAR=[]
    GPS=[]
    InSAR1=[]
    GPS1=[]
    InSAR2=[]
    GPS2=[]
    coherence=[]
    GPSx=[]
    GPSy=[]
    GPSx1=[]
    GPSy1=[]
    GPSx2=[]
    GPSy2=[]
    GPS_station=[]
    GPS_std=[]
    for st in stationsList:
   
        try:
            idx=Stations.index(st)
            #Lat,Lon,Vn,Ve,Sn,Se,Corr,Vu,Su = gpsData[idx,:]
            gpsLOS=unitVec[0]*Ve[idx]+unitVec[1]*Vn[idx]+unitVec[2]*Vu[idx]
            Sg= ((unitVec[0]**2)*Se[idx]**2+(unitVec[1]**2)*Sn[idx]**2+(unitVec[2]**2)*Su[idx]**2)**0.5
            S=(Sg**2+Sr**2)**0.5
            gpsLOS=gpsLOS-gpsLOS_ref
            IDY,IDX=find_row_column(Lon[idx],Lat[idx],lon,lat,lon_step,lat_step)
            insar_velocity=-insarData[IDY][IDX]
            
            try: 
                gpsLOS=insarData2[IDY][IDX]-insarData2[IDYref][IDXref]
                gpsLOS=-1000.0*gpsLOS
            except:
                InSAR_GPS_Copmarison='yes'
    
            if not np.isnan(insarData[IDY][IDX]):
                print('%%%%%%%%%%%%%%%%%%%%')
                print(st)
<<<<<<< HEAD
                print(('GPS: ' + str(gpsLOS) + '  +/- '+str(S)))  
                print(('INSAR: '+ str(-insarData[IDY][IDX]*1000.0)))
                try:
                    print(('Coherence: ' + str(Coh[IDY][IDX])))
=======
                print('GPS: ' + str(gpsLOS) + '  +/- '+str(S))  
                print('INSAR: '+ str(-insarData[IDY][IDX]*1000.0))
                try:
                    print('Coherence: ' + str(Coh[IDY][IDX]))
>>>>>>> c5ded81c
                    coherence.append(Coh[IDY][IDX])
                    if Coh[IDY][IDX]>thr:
                        InSAR1.append(-insarData[IDY][IDX]*1000.0)
                        GPS1.append(gpsLOS)
                    else:
                        InSAR2.append(-insarData[IDY][IDX]*1000.0)
                        GPS2.append(gpsLOS)
                       
                except:
                    print('No information about the coherence is available!')
        
                InSAR.append(-insarData[IDY][IDX]*1000.0)
                GPS.append(gpsLOS)
                GPS_station.append(st)
                GPSx.append(IDX)
                GPSy.append(IDY)
                GPS_std.append(S)
                if np.abs(gpsLOS+insarData[IDY][IDX]*1000.0) < GPS_InSAR_dif_thr:
                    GPSx1.append(IDX)
                    GPSy1.append(IDY)
                else:
                    GPSx2.append(IDX)
                    GPSy2.append(IDY)
        except:
            NoInSAR='yes'
      
    InSAR=np.array(InSAR)
    GPS=np.array(GPS)
    GPS_std=np.array(GPS_std)
    lt=len(InSAR)
    SAD=np.sum(np.abs(InSAR-GPS),0)/lt
    C1=np.zeros([2,len(InSAR)])
    C1[0][:]=InSAR
    C1[1][:]=GPS
    Cor = np.corrcoef(C1)[0][1]
    print('++++++++++++++++++++++++++++++++++++++++++++++')
    print('Comparison summary:')
    print('')
<<<<<<< HEAD
    print(('AAD (average absolute difference)= '+str(SAD) + ' [mm/yr]'))
    print(('Correlation = '+str(Cor)))
=======
    print('AAD (average absolute difference)= '+str(SAD) + ' [mm/yr]')
    print('Correlation = '+str(Cor))
>>>>>>> c5ded81c
    print('')
    print('++++++++++++++++++++++++++++++++++++++++++++++')
    ###############################################################
    try:
        minV
        maxV
    except:
        minV=np.min([InSAR,GPS])
        maxV=np.max([InSAR,GPS])


    fig = plt.figure()
    ax=fig.add_subplot(111)
    ax.errorbar(GPS,InSAR,yerr=0.0, xerr=uncertainty_fac*GPS_std, fmt='ko',ms=MarkerSize)
    ax.plot([minV-3,maxV+3],[minV-3,maxV+3],'k--')
    ax.set_ylabel('InSAR [mm/yr]',fontsize=26)
    ax.set_xlabel('GPS LOS [mm/yr]',fontsize=26)
    ax.set_ylim(minV-3,maxV+3)
    ax.set_xlim(minV-3,maxV+3)
 
    if annotation in ['yes','y','Y','Yes','YES']:
        for i in range(len(GPS)) :
            ax.annotate(GPS_station[i],xy=(GPS[i], InSAR[i]), xytext=(GPS[i]+ann_x, InSAR[i]+ann_y),color=annotation_Color)
 
    majorLocator = MultipleLocator(5)
    ax.yaxis.set_major_locator(majorLocator)
    minorLocator   = MultipleLocator(1)
    ax.yaxis.set_minor_locator(minorLocator)
    ax.xaxis.set_minor_locator(minorLocator)
    for tick in ax.xaxis.get_major_ticks():
                 tick.label.set_fontsize(26)
    for tick in ax.yaxis.get_major_ticks():
                 tick.label.set_fontsize(26)
    plt.tick_params(which='major', length=15,width=2)
    plt.tick_params(which='minor', length=6,width=2)
 
    figName = 'InSARvsGPS_errorbar.png'
    plt.savefig(figName) 
    ###############################################################
   
    fig = plt.figure()
    ax=fig.add_subplot(111)
    ax.plot(GPS,InSAR, 'ko',ms=MarkerSize)
    ax.plot([minV-3,maxV+3],[minV-3,maxV+3],'k--')
    # ax.plot([-10,20],[-10,20],'k--')
    ax.set_ylabel('InSAR [mm/yr]',fontsize=26)
    ax.set_xlabel('GPS LOS [mm/yr]',fontsize=26)
    ax.set_ylim(minV-3,maxV+3)
    ax.set_xlim(minV-3,maxV+3)
    # ax.set_ylim(-10,15)
    # ax.set_xlim(-10,15)
    if annotation in ['yes','y','Y','Yes','YES']:
        for i in range(len(GPS)) :
            ax.annotate(GPS_station[i],xy=(GPS[i], InSAR[i]), xytext=(GPS[i]+ann_x, InSAR[i]+ann_y),color=annotation_Color)
 
    majorLocator = MultipleLocator(5)
    ax.yaxis.set_major_locator(majorLocator)
    minorLocator   = MultipleLocator(1)
    ax.yaxis.set_minor_locator(minorLocator)
    ax.xaxis.set_minor_locator(minorLocator)
    for tick in ax.xaxis.get_major_ticks():
                 tick.label.set_fontsize(26)
    for tick in ax.yaxis.get_major_ticks():
                 tick.label.set_fontsize(26)
    plt.tick_params(which='major', length=15,width=2)
    plt.tick_params(which='minor', length=6,width=2)
 
    figName = 'InSARvsGPS.png'
    # plt.savefig(figName,pad_inches=0.0)  
    plt.savefig(figName)
  
    ######################################################
 
    try:
        Coh
        fig = plt.figure()
        ax=fig.add_subplot(111)
        ax.errorbar(GPS1,InSAR1,yerr=1.0, xerr=1.0, fmt='o')
        ax.errorbar(GPS2,InSAR2,yerr=1.0, xerr=1.0, fmt='^')
        ax.plot([minV-3,maxV+3],[minV-3,maxV+3],'--')
        ax.set_ylabel('InSAR [mm/yr]',fontsize=26)
        ax.set_xlabel('GPS LOS [mm/yr]',fontsize=26)
        ax.set_ylim(minV-3,maxV+3)
        ax.set_xlim(minV-3,maxV+3)
 
    except:
        print('')
    plt.show()

if __name__ == '__main__':
    main(sys.argv[1:])
<|MERGE_RESOLUTION|>--- conflicted
+++ resolved
@@ -244,11 +244,7 @@
     if (not np.isnan(IDYref)) and (not np.isnan(IDXref)):
         print('')
         print('-----------------------------------------------------------------------')
-<<<<<<< HEAD
-        print(('referencing InSAR data to the GPS station at : ' + str(IDYref) + ' , '+ str(IDXref)))       
-=======
         print('referencing InSAR data to the GPS station at : ' + str(IDYref) + ' , '+ str(IDXref))       
->>>>>>> c5ded81c
         if not np.isnan(insarData[IDYref][IDXref]):
              insarData=insarData - insarData[IDYref][IDXref]
         else:
@@ -276,27 +272,16 @@
         #stationsList.remove(refStation)
  
     try:
-<<<<<<< HEAD
-        print(('incidence angle = ' + str(theta)))
-=======
         print('incidence angle = ' + str(theta))
->>>>>>> c5ded81c
     except:
         print('using look angle from the velocity file. For more precise results input the incidence angle using option -I.')
         look_n=float(h5file['velocity'].attrs['LOOK_REF1'])
         look_f=float(h5file['velocity'].attrs['LOOK_REF2'])
         theta=(look_n+look_f)/2.
-<<<<<<< HEAD
-        print(('incidence angle = ' + str(theta))) 
-  
-    try:
-        print(('Heading angle = '+str(heading)))
-=======
         print('incidence angle = ' + str(theta)) 
   
     try:
         print('Heading angle = '+str(heading))
->>>>>>> c5ded81c
     except:
         heading = float(h5file['velocity'].attrs['HEADING'])
         if heading < 0:
@@ -321,11 +306,7 @@
         print('Projecting InSAR to vertical')
         insarData=-insarData/np.cos(theta)      
     print('-------------------------')
-<<<<<<< HEAD
-    print(('unit vector for :' + gps_comp_txt))
-=======
     print('unit vector for :' + gps_comp_txt)
->>>>>>> c5ded81c
     print(unitVec)
     print('-------------------------')
     gpsLOS_ref=unitVec[0]*Ve[idxRef]+unitVec[1]*Vn[idxRef]+unitVec[2]*Vu[idxRef]
@@ -376,17 +357,10 @@
             if not np.isnan(insarData[IDY][IDX]):
                 print('%%%%%%%%%%%%%%%%%%%%')
                 print(st)
-<<<<<<< HEAD
-                print(('GPS: ' + str(gpsLOS) + '  +/- '+str(S)))  
-                print(('INSAR: '+ str(-insarData[IDY][IDX]*1000.0)))
-                try:
-                    print(('Coherence: ' + str(Coh[IDY][IDX])))
-=======
                 print('GPS: ' + str(gpsLOS) + '  +/- '+str(S))  
                 print('INSAR: '+ str(-insarData[IDY][IDX]*1000.0))
                 try:
                     print('Coherence: ' + str(Coh[IDY][IDX]))
->>>>>>> c5ded81c
                     coherence.append(Coh[IDY][IDX])
                     if Coh[IDY][IDX]>thr:
                         InSAR1.append(-insarData[IDY][IDX]*1000.0)
@@ -425,13 +399,8 @@
     print('++++++++++++++++++++++++++++++++++++++++++++++')
     print('Comparison summary:')
     print('')
-<<<<<<< HEAD
-    print(('AAD (average absolute difference)= '+str(SAD) + ' [mm/yr]'))
-    print(('Correlation = '+str(Cor)))
-=======
     print('AAD (average absolute difference)= '+str(SAD) + ' [mm/yr]')
     print('Correlation = '+str(Cor))
->>>>>>> c5ded81c
     print('')
     print('++++++++++++++++++++++++++++++++++++++++++++++')
     ###############################################################
