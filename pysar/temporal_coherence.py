--- conflicted
+++ resolved
@@ -8,21 +8,15 @@
 
 
 import sys
+import os
 
 import h5py
 import numpy as np
 
-<<<<<<< HEAD
-import _datetime as ptime
-import _readfile as readfile
-import _writefile as writefile
-import _pysar_utilities as ut
-=======
 import pysar.utils.datetime as ptime
 import pysar.utils.readfile as readfile
 import pysar.utils.writefile as writefile
 import pysar.utils.utils as ut
->>>>>>> c5ded81c
 
 
 ######################################################################################################
@@ -46,13 +40,8 @@
     date_list = sorted(h5timeseries['timeseries'].keys())
     date_num = len(date_list)
 
-<<<<<<< HEAD
-    print(("load time series: "+timeseriesFile))
-    print(('number of acquisitions: '+str(date_num)))
-=======
     print("load time series: "+timeseriesFile)
     print('number of acquisitions: '+str(date_num))
->>>>>>> c5ded81c
     timeseries = np.zeros((date_num, pixel_num), np.float32)
     prog_bar = ptime.progress_bar(maxValue=date_num, prefix='loading: ')
     for i in range(date_num):
@@ -68,11 +57,7 @@
     timeseries *= range2phase
 
     # interferograms data
-<<<<<<< HEAD
-    print(("interferograms file: " + ifgramFile))
-=======
     print("interferograms file: " + ifgramFile)
->>>>>>> c5ded81c
     atr_ifgram = readfile.read_attribute(ifgramFile)
     h5ifgram   = h5py.File(ifgramFile, 'r')
     ifgram_list = sorted(h5ifgram['interferograms'].keys())
@@ -87,24 +72,14 @@
 
     # Get reference pixel
     try:
-<<<<<<< HEAD
-        ref_x = int(atr_ts['ref_x'])
-        ref_y = int(atr_ts['ref_y'])
-        print(('find reference pixel in y/x: [%d, %d]'%(ref_y, ref_x)))
-=======
         ref_x = int(atr_ts['REF_X'])
         ref_y = int(atr_ts['REF_Y'])
         print('find reference pixel in y/x: [%d, %d]'%(ref_y, ref_x))
->>>>>>> c5ded81c
     except ValueError:
         print('No ref_x/y found! Can not calculate temporal coherence without it.')
     
     print('calculating temporal coherence interferogram by interferogram ...')
-<<<<<<< HEAD
-    print(('number of interferograms: '+str(ifgram_num)))
-=======
     print('number of interferograms: '+str(ifgram_num))
->>>>>>> c5ded81c
     temp_coh = np.zeros(pixel_num, dtype=np.float32)+0j
     prog_bar = ptime.progress_bar(maxValue=ifgram_num, prefix='calculating: ')
     for i in range(ifgram_num):
@@ -145,11 +120,7 @@
 '''
 
 def usage():
-<<<<<<< HEAD
-    print((USAGE+'\n\n'+DESCRIPTION+'\n\n'+REFERENCE+'\n'+EXAMPLE))
-=======
     print(USAGE+'\n\n'+DESCRIPTION+'\n\n'+REFERENCE+'\n'+EXAMPLE)
->>>>>>> c5ded81c
     return
 
 
@@ -165,11 +136,7 @@
 
     try:    tempCohFile = argv[2]
     except: tempCohFile = 'temporalCoherence.h5'
-<<<<<<< HEAD
-    print(('writing >>> '+tempCohFile))
-=======
     print('writing >>> '+tempCohFile)
->>>>>>> c5ded81c
     
     atr = readfile.read_attribute(timeseriesFile)
     atr['FILE_TYPE'] = 'temporal_coherence'
