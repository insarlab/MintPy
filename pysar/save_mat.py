#!/usr/bin/env python3
############################################################
# Program is part of PySAR v2.0                            #
# Copyright(c) 2013, Heresh Fattahi                        #
# Author:  Heresh Fattahi                                  #
############################################################


import os
import sys
import time
import datetime

import h5py
import numpy as np
import scipy.io as sio

<<<<<<< HEAD
import _readfile as readfile
from _readfile import single_dataset_hdf5_file
=======
import pysar.utils.readfile as readfile
from pysar.utils.readfile import multi_group_hdf5_file, multi_dataset_hdf5_file, single_dataset_hdf5_file
>>>>>>> c5ded81c


########################################################################################
def usage():
    print('''usage: save_mat.py  file  [outfile]

This function converts the PySAR hdf5 file formats to the matlab structure and saves to a .mat file.

example:
  save_mat.py  velocity.h5
  save_mat.py  timeseries.h5
    ''')
    return


def yyyymmdd2years(date):
    d = datetime.datetime(*time.strptime(date,"%Y%m%d")[0:5])
    yy = np.float(d.year) + np.float(d.month-1)/12 + np.float(d.day-1)/365
    return yy


########################################################################################
def main(argv):
    try:
        File = argv[0]
    except:
        usage();sys.exit(1)

    atr = readfile.read_attribute(File)
    k = atr['FILE_TYPE']
<<<<<<< HEAD
    print(('input is '+k+' file: '+File))

    try:    matFile = argv[1]
    except: matFile = os.path.splitext(File)[0]+'.mat'
    print(('writing >>> '+matFile))
=======
    print('input is '+k+' file: '+File)

    try:    matFile = argv[1]
    except: matFile = os.path.splitext(File)[0]+'.mat'
    print('writing >>> '+matFile)
>>>>>>> c5ded81c

    #####
    h5file = h5py.File(File,'r')
    if k in single_dataset_hdf5_file:
        data = h5file[k].get(k)[:]
    
        V = {}
        V['time_range']=''
        try:
            V['x_first'] = float(atr['X_FIRST'])
            V['y_first'] = float(atr['Y_FIRST'])
            V['x_step'] = float(atr['X_STEP'])
            V['y_step'] = float(atr['Y_STEP'])
            V['x_unit'] = atr['X_UNIT']
            V['y_unit'] = atr['Y_UNIT']
        except:
            V['x_first']=1
            V['y_first']=1
            V['x_step']=1
            V['y_step']=1
            V['x_unit']=''
            V['y_unit']=''
  
        try:  V['wavelength']=float(atr['WAVELENGTH'])
        except:  print('WAVELENGTH was not found')
        try:  V['sat_height']=float(atr['HEIGHT'])
        except:  print('HEIGHT was not found')
    
        try:  V['near_range']=float(atr['STARTING_RANGE'])
        except:  print('STARTING_RANGE was not found')
    
        V['far_range']=''
    
        try:  V['near_LookAng']=float(atr['LOOK_REF1'])
        except:  print('LOOK_REF1 was not found')
        try:  V['far_LookAng']=float(atr['LOOK_REF2'])
        except:  print('LOOK_REF2 was not found')
       
        V['earth_radius']=''
        V['Unit']='m/yr'
        V['bperptop']=''
        V['bperpbot']=''
        V['sat']=''
        try:  V['width']=int(atr['WIDTH'])
        except:  print('WIDTH was not found')
    
<<<<<<< HEAD
        try:  V['file_length']=int(atr['FILE_LENGTH'])
        except:  print('FILE_LENGTH was not found')
=======
        try:  V['file_length']=int(atr['LENGTH'])
        except:  print('LENGTH was not found')
>>>>>>> c5ded81c
        V['t']=''
        V['date']=''
        V['date_years']=''
        try:     V['sat']   = atr['satellite']
        except:  V['sat']   = ''

        ########################################################
        V['data']=data
        sio.savemat(matFile, {k: V})


    elif 'timeseries' in k:
        epochList = sorted(h5file['timeseries'].keys())
        data_dict={}
        for epoch in epochList:
            print(epoch)
            d = h5file['timeseries'].get(epoch)
            ts={}
            ts['data'] = d[0:d.shape[0],0:d.shape[1]] 
            try:
                ts['x_first']=float(atr['X_FIRST'])
                ts['y_first']=float(atr['Y_FIRST'])
                ts['x_step']=float(atr['X_STEP'])
                ts['y_step']=float(atr['Y_STEP'])
                ts['x_unit']=atr['X_UNIT']
                ts['y_unit']=atr['Y_UNIT']
            except:
                ts['x_first']=1
                ts['y_first']=1
                ts['x_step']=1
                ts['y_step']=1
                ts['x_unit']=''
                ts['y_unit']=''        
    
            ts['wavelength']=float(atr['WAVELENGTH'])
            ts['sat_height']=float(atr['HEIGHT'])
            ts['near_range']=float(atr['STARTING_RANGE'])
            ts['far_range']=float(atr['STARTING_RANGE1'])
            ts['near_LookAng']=float(atr['LOOK_REF1'])
            ts['far_LookAng']=float(atr['LOOK_REF2'])
            ts['earth_radius']=float(atr['EARTH_RADIUS'])
            ts['Unit']='m'
            ts['bperptop']=float(atr['P_BASELINE_TOP_HDR'])
            ts['bperpbot']=float(atr['P_BASELINE_BOTTOM_HDR'])
            ts['sat']=atr['PLATFORM']
            ts['width']=int(atr['WIDTH'])
            ts['length']=int(atr['LENGTH'])
            ts['t']=np.round((yyyymmdd2years(epoch)-yyyymmdd2years(epochList[0]))*365)
            ts['date']=epoch
            ts['date_years']=yyyymmdd2years(epoch)
              
            data_dict['t'+str(epoch)]=ts  #

        data_dict['Number_of_epochs']=len(epochList)
        data_dict['epoch_dates']=epochList
        sio.savemat(matFile, {k: data_dict})

    h5file.close()
    return


########################################################################################
if __name__ == '__main__':
    main(sys.argv[1:])
<|MERGE_RESOLUTION|>--- conflicted
+++ resolved
@@ -14,14 +14,10 @@
 import h5py
 import numpy as np
 import scipy.io as sio
+import matplotlib.pyplot as plt
 
-<<<<<<< HEAD
-import _readfile as readfile
-from _readfile import single_dataset_hdf5_file
-=======
 import pysar.utils.readfile as readfile
 from pysar.utils.readfile import multi_group_hdf5_file, multi_dataset_hdf5_file, single_dataset_hdf5_file
->>>>>>> c5ded81c
 
 
 ########################################################################################
@@ -52,19 +48,11 @@
 
     atr = readfile.read_attribute(File)
     k = atr['FILE_TYPE']
-<<<<<<< HEAD
-    print(('input is '+k+' file: '+File))
-
-    try:    matFile = argv[1]
-    except: matFile = os.path.splitext(File)[0]+'.mat'
-    print(('writing >>> '+matFile))
-=======
     print('input is '+k+' file: '+File)
 
     try:    matFile = argv[1]
     except: matFile = os.path.splitext(File)[0]+'.mat'
     print('writing >>> '+matFile)
->>>>>>> c5ded81c
 
     #####
     h5file = h5py.File(File,'r')
@@ -111,13 +99,8 @@
         try:  V['width']=int(atr['WIDTH'])
         except:  print('WIDTH was not found')
     
-<<<<<<< HEAD
-        try:  V['file_length']=int(atr['FILE_LENGTH'])
-        except:  print('FILE_LENGTH was not found')
-=======
         try:  V['file_length']=int(atr['LENGTH'])
         except:  print('LENGTH was not found')
->>>>>>> c5ded81c
         V['t']=''
         V['date']=''
         V['date_years']=''
