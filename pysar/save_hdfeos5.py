#!/usr/bin/env python3
############################################################
# Program is part of PySAR v2.0                            #
# Copyright(c) 2016, Zhang Yunjun                          #
# Author:  Zhang Yunjun                                    #
############################################################
# Based on ProductArchive/he5_converters/isce2he5.py written
# by Scott Baker
#


import os
import sys
import argparse
import re
import datetime as dt
import string

import h5py
import numpy as np

import pysar.utils.readfile as readfile
import pysar.info as info


################################################################
BOOL_ZERO = np.bool_(0)
INT_ZERO = np.int16(0)
FLOAT_ZERO = np.float32(0.0)
CPX_ZERO = np.complex64(0.0)

################################################################
def get_mission_name(meta_dict):
    '''Get mission name in UNAVCO InSAR Archive format from attribute mission/PLATFORM
    Input:  meta_dict : dict, attributes
    Output: mission   : string, mission name in standard UNAVCO format.
    '''
    mission = None

<<<<<<< HEAD
    key_list = list(meta_dict.keys())
    if 'mission' in key_list:
=======
    if 'mission' in meta_dict.keys():
>>>>>>> c5ded81c
        value = meta_dict['mission'].lower()
    elif 'PLATFORM' in meta_dict.keys():
        value = meta_dict['PLATFORM'].lower()
    else:
        print('No PLATFORM nor mission attribute found, can not identify mission name.')
        print('return None')
        return mission

    ## Convert to UNAVCO Mission name
    ## ERS, ENV, S1, RS1, RS2, CSK, TSX, JERS, ALOS, ALOS2
    if value.startswith('ers'):
        mission = 'ERS'
    elif value.startswith(('env','asar')):
        mission = 'ENV'
    elif value.startswith(('s1','sen')):
        mission = 'S1'
    elif value.startswith(('rs','rsat','radarsat')):
        mission = 'RS'
        if value.endswith('1'):
            mission += '1'
        else:
            mission += '2'
    elif value.startswith(('csk','cos')):
        mission = 'CSK'
    elif value.startswith(('tsx','tdx','terra','tandem')):
        mission = 'TSX'
    elif value.startswith('jers'):
        mission = 'JERS'
    elif value.startswith(('alos','palsar')):
        if value.endswith('2'):
            mission = 'ALOS2'
        else:
            mission = 'ALOS'
    else:
        print('Un-recognized PLATFORM attribute: '+value)
        print('return None')
    return mission


def metadata_pysar2unavco(pysar_meta_dict,dateList):
    ## Extract UNAVCO format metadata from PySAR attributes dictionary and dateList 

    for key in list(pysar_meta_dict.keys()):
        if 'unavco.' in key:
            pysar_meta_dict[key.split('unavco.')[1]] = pysar_meta_dict[key]
        if 'hdfEos5.' in key:
            pysar_meta_dict[key.split('hdfEos5.')[1]] = pysar_meta_dict[key]

    unavco_meta_dict = dict()

    #################################
    ##### Required metadata
    #################################
    ##### Given manually
    ## mission
    # ERS,ENV,S1,RS1,RS2,CSK,TSX,JERS,ALOS,ALOS2
    try: unavco_meta_dict['mission'] = get_mission_name(pysar_meta_dict)
    except ValueError:
        print('Missing required attribute: mission')

    ## beam_mode/swath
    unavco_meta_dict['beam_mode']  = pysar_meta_dict['beam_mode']
    try:    unavco_meta_dict['beam_swath'] = int(pysar_meta_dict['beam_swath'])
    except: unavco_meta_dict['beam_swath'] = 0

    ## relative_orbit, or track number
    #atr_dict['relative_orbit'] = int(re.match(r'(\w+)T([0-9+])',atr['PROJECT_NAME']).groups()[1])
    unavco_meta_dict['relative_orbit'] = int(pysar_meta_dict['relative_orbit'])

    ## processing info
    try:    unavco_meta_dict['processing_type'] = pysar_meta_dict['processing_type']
    except: unavco_meta_dict['processing_type'] = 'LOS_TIMESERIES'
    #unavco_meta_dict['processing_software'] = pysar_meta_dict['processing_software']

    ##### Grabbed by script
    ## date info
    unavco_meta_dict['first_date'] = dt.datetime.strptime(dateList[0], '%Y%m%d').isoformat()[0:10]
    unavco_meta_dict['last_date']  = dt.datetime.strptime(dateList[-1],'%Y%m%d').isoformat()[0:10]

    ## footprint
    lons = [pysar_meta_dict['LON_REF1'], pysar_meta_dict['LON_REF3'], pysar_meta_dict['LON_REF4'],\
            pysar_meta_dict['LON_REF2'], pysar_meta_dict['LON_REF1']]
    lats = [pysar_meta_dict['LAT_REF1'], pysar_meta_dict['LAT_REF3'], pysar_meta_dict['LAT_REF4'],\
            pysar_meta_dict['LAT_REF2'], pysar_meta_dict['LAT_REF1']]
    unavco_meta_dict['scene_footprint'] = "POLYGON((" + ",".join([lon+' '+lat for lon,lat in zip(lons,lats)]) + "))"

    unavco_meta_dict['history'] = dt.datetime.utcnow().isoformat()[0:10]


    #################################
    ##### Recommended metadata
    #################################
    ##### Given manually
    if 'frame' in list(pysar_meta_dict.keys()):
        unavco_meta_dict['frame'] = int(pysar_meta_dict['frame'])
    elif 'first_frame' in list(pysar_meta_dict.keys()):
        unavco_meta_dict['frame'] = int(pysar_meta_dict['first_frame'])
    else:
        unavco_meta_dict['frame'] = 0

    try:    unavco_meta_dict['atmos_correct_method'] = pysar_meta_dict['atmos_correct_method']
    except: pass
    try:    unavco_meta_dict['post_processing_method'] = pysar_meta_dict['post_processing_method']
    except: unavco_meta_dict['post_processing_method'] = 'PYSAR'
    try:  unavco_meta_dict['processing_dem'] = pysar_meta_dict['processing_dem']
    except: pass
    try:  unavco_meta_dict['unwrap_method'] = pysar_meta_dict['unwrap_method']
    except: pass

    ##### Grabbed by script
    try: unavco_meta_dict['flight_direction'] = pysar_meta_dict['ORBIT_DIRECTION'][0].upper()
    except: pass
    if pysar_meta_dict['ANTENNA_SIDE'] == '-1':  unavco_meta_dict['look_direction'] = 'R'
    else:                                        unavco_meta_dict['look_direction'] = 'L'
    try: unavco_meta_dict['polarization'] = pysar_meta_dict['POLARIZATION']
    except: pass
    try: unavco_meta_dict['prf'] = float(pysar_meta_dict['PRF'])
    except: pass
    try: unavco_meta_dict['wavelength'] = float(pysar_meta_dict['WAVELENGTH'])
    except: pass

    #################################
    ##### insarmaps metadata
    #################################
    # footprint for data coverage
    if 'X_FIRST' in list(pysar_meta_dict.keys()):
        lon0 = float(pysar_meta_dict['X_FIRST'])
        lat0 = float(pysar_meta_dict['Y_FIRST'])
        lon1 = lon0 + float(pysar_meta_dict['X_STEP'])*int(pysar_meta_dict['WIDTH'])
        lat1 = lat0 + float(pysar_meta_dict['Y_STEP'])*int(pysar_meta_dict['LENGTH'])
        lons = [str(lon0), str(lon1), str(lon1), str(lon0), str(lon0)]
        lats = [str(lat0), str(lat0), str(lat1), str(lat1), str(lat0)]
        unavco_meta_dict['data_footprint'] = "POLYGON((" + ",".join([lon+' '+lat for lon,lat in zip(lons,lats)]) + "))"
    else:
        print('Input file is not geocoded, no data_footprint without X/Y_FIRST/STEP info.')

    return unavco_meta_dict


def get_hdfeos5_filename(timeseriesFile):
    '''Get output file name of HDF-EOS5 time series file'''
    ##### Prepare Metadata
    pysar_meta_dict = readfile.read_attribute(timeseriesFile)
    k = pysar_meta_dict['FILE_TYPE']
    h5_timeseries = h5py.File(timeseriesFile,'r')
    dateList = sorted(h5_timeseries[k].keys())
    unavco_meta_dict = metadata_pysar2unavco(pysar_meta_dict, dateList)
    h5_timeseries.close()

    meta_dict = pysar_meta_dict.copy()
    meta_dict.update(unavco_meta_dict)

    #### Open HDF5 File
    SAT = meta_dict['mission']
    SW  = meta_dict['beam_mode']    # should be like FB08 for ALOS, need to find out, Yunjun, 2016-12-26
    RELORB = "%03d"%(int(meta_dict['relative_orbit']))
    FRAME  = "%04d"%(int(meta_dict['frame']))
    DATE1 = dt.datetime.strptime(meta_dict['first_date'],'%Y-%m-%d').strftime('%Y%m%d')
    DATE2 = dt.datetime.strptime(meta_dict['last_date'], '%Y-%m-%d').strftime('%Y%m%d')
    TBASE = "%04d"%(0)
    BPERP = "%05d"%(0)
    #outName = SAT+'_'+SW+'_'+RELORB+'_'+FRAME+'_'+DATE1+'-'+DATE2+'_'+TBASE+'_'+BPERP+'.he5'
    outName = SAT+'_'+SW+'_'+RELORB+'_'+FRAME+'_'+DATE1+'-'+DATE2+'.he5'

    return outName

def read_template2inps(template_file, inps=None):
    '''Read input template options into Namespace inps'''
    if not inps:
        inps = cmdLineParse()

    print('read options from template file: '+os.path.basename(template_file))
    template = readfile.read_template(template_file)
<<<<<<< HEAD
    key_list = list(template.keys())
=======
>>>>>>> c5ded81c

    # Coherence-based network modification
    prefix = 'pysar.save.hdfEos5.'

    key = prefix+'update'
    if key in template.keys() and template[key] == 'yes':
        inps.update = True

    key = prefix+'subset'
    if key in template.keys() and template[key] == 'yes':
        inps.subset = True

    return inps


################################################################
TEMPALTE='''
pysar.save.hdfEos5         = auto   #[yes / no], auto for no, save timeseries to HDF-EOS5 format
pysar.save.hdfEos5.update  = auto   #[yes / no], auto for no, put XXXXXXXX as endDate in output filename
pysar.save.hdfEos5.subset  = auto   #[yes / no], auto for no, put subset range info   in output filename
'''

EXAMPLE='''example:
  save_hdfeos5.py geo_timeseries_ECMWF_demErr_refDate_plane.h5
  save_hdfeos5.py timeseries_ECMWF_demErr_refDate_plane.h5
'''

def cmdLineParse():
    parser = argparse.ArgumentParser(description='Convert PySAR timeseries product into HDF-EOS5 format\n'+\
                                     'https://earthdata.nasa.gov/user-resources/standards-and-references/hdf-eos5',\
                                     formatter_class=argparse.RawDescriptionHelpFormatter,\
                                     epilog=EXAMPLE)

    parser.add_argument('timeseries_file', default='timeseries.h5', help='Timeseries file')
    parser.add_argument('--template','-t', dest='template_file', default='pysarApp_template.txt', help='Template file')

    parser.add_argument('-c','--coherence', dest='coherence_file', default='temporalCoherence.h5',
                        help='Coherence/correlation file, i.e. spatial_coherence.h5, temporal_coherence.h5')
    parser.add_argument('-m','--mask', dest='mask_file', default='maskTempCoh.h5',help='Mask file')

    geom = parser.add_argument_group('Geometry','Geometry files')
    geom.add_argument('-d','--dem', dest='dem_file', default='geometryGeo.h5', help='DEM file')
    geom.add_argument('--rg-coord', dest='rg_coord_file', default='geometryGeo.h5', help='DEM file')
    geom.add_argument('--az-coord', dest='az_coord_file', default='geometryGeo.h5', help='DEM file')

    geom.add_argument('-i','--incidence_angle', dest='inc_angle_file', default='geometryGeo.h5',\
                      help='Incidence angle file')
    geom.add_argument('--az-angle', dest='head_angle_file', default='geometryGeo.h5',\
                      help='Incidence angle file')

    geom.add_argument('--slant-range', dest='slant_range_dist_file', default='geometryGeo.h5',\
                      help='Slant range distance file')
    geom.add_argument('--water-mask', dest='water_mask_file', default='geometryGeo.h5', help='Water mask file')
    geom.add_argument('--shadow-mask', dest='shadow_mask_file', default='geometryGeo.h5', help='Shadow mask file')

    parser.add_argument('--update', action='store_true',\
                        help='Enable update mode, a.k.a. put XXXXXXXX as endDate in filename if endDate < 1 year')
    parser.add_argument('--subset', action='store_true',\
                        help='Enable subset mode, a.k.a. put suffix _N31700_N32100_E130500_E131100')

    inps = parser.parse_args()
    return inps


################################################################
def main(argv):
    inps = cmdLineParse()
    if inps.template_file:
        inps = read_template2inps(inps.template_file, inps)

    ##### Prepare Metadata
    pysar_meta_dict = readfile.read_attribute(inps.timeseries_file)
    k = pysar_meta_dict['FILE_TYPE']
    length = int(pysar_meta_dict['LENGTH'])
    width = int(pysar_meta_dict['WIDTH'])
    h5_timeseries = h5py.File(inps.timeseries_file,'r')
    dateList = sorted(h5_timeseries[k].keys())
    dateNum = len(dateList)
    dateListStr = str(dateList).translate(str.maketrans("[],u'", "     ")).strip()
    pysar_meta_dict['DATE_TIMESERIES'] = dateListStr
    
    unavco_meta_dict = metadata_pysar2unavco(pysar_meta_dict, dateList)
    print('## UNAVCO Metadata:')
    print('-----------------------------------------')
    info.print_attributes(unavco_meta_dict)

    meta_dict = pysar_meta_dict.copy()
    meta_dict.update(unavco_meta_dict)
    print('-----------------------------------------')

    ##### Open HDF5 File
    #####Get output filename
    SAT = meta_dict['mission']
    SW  = meta_dict['beam_mode']
    if meta_dict['beam_swath']:
        SW += str(meta_dict['beam_swath'])
    RELORB = "%03d"%(int(meta_dict['relative_orbit']))

    ##Frist and/or Last Frame
    frame1 = int(meta_dict['frame'])
    key = 'first_frame'
    if key in list(meta_dict.keys()):
        frame1 = int(meta_dict[key])
    FRAME  = "%04d"%(frame1)
    key = 'last_frame'
    if key in list(meta_dict.keys()):
        frame2 = int(meta_dict[key])
        if frame2 != frame1:
            FRAME += "_%04d"%(frame2)

    TBASE = "%04d"%(0)
    BPERP = "%05d"%(0)
    DATE1 = dt.datetime.strptime(meta_dict['first_date'],'%Y-%m-%d').strftime('%Y%m%d')
    DATE2 = dt.datetime.strptime(meta_dict['last_date'], '%Y-%m-%d').strftime('%Y%m%d')
    #end_date = dt.datetime.strptime(meta_dict['last_date'], '%Y-%m-%d')
    #if inps.update and (dt.datetime.utcnow() - end_date) < dt.timedelta(days=365):
    if inps.update:
        print('Update mode is enabled, put endDate as XXXXXXXX.')
        DATE2 = 'XXXXXXXX'

    #outName = SAT+'_'+SW+'_'+RELORB+'_'+FRAME+'_'+DATE1+'-'+DATE2+'_'+TBASE+'_'+BPERP+'.he5'
    outName = SAT+'_'+SW+'_'+RELORB+'_'+FRAME+'_'+DATE1+'_'+DATE2+'.he5'

    if inps.subset:
        print('Subset mode is enabled, put subset range info in output filename.')
        lat1 = float(meta_dict['Y_FIRST'])
        lon0 = float(meta_dict['X_FIRST'])
        lat0 = lat1 + float(meta_dict['Y_STEP']) * length
        lon1 = lon0 + float(meta_dict['X_STEP']) * width

        lat0Str = 'N%05d' % (round(lat0*1e3))
        lat1Str = 'N%05d' % (round(lat1*1e3))
        lon0Str = 'E%06d' % (round(lon0*1e3))
        lon1Str = 'E%06d' % (round(lon1*1e3))
        if lat0 < 0.0: lat0Str = 'S%05d' % (round(abs(lat0)*1e3))
        if lat1 < 0.0: lat1Str = 'S%05d' % (round(abs(lat1)*1e3))
        if lon0 < 0.0: lon0Str = 'W%06d' % (round(abs(lon0)*1e3))
        if lon1 < 0.0: lon1Str = 'W%06d' % (round(abs(lon1)*1e3))

        SUB = '_%s_%s_%s_%s' % (lat0Str, lat1Str, lon0Str, lon1Str)
        outName = os.path.splitext(outName)[0] + SUB + os.path.splitext(outName)[1]


    ##### Open HDF5 File
    print('writing >>> '+outName)
    f = h5py.File(outName,'w')
    hdfeos = f.create_group('HDFEOS')
    if 'Y_FIRST' in list(meta_dict.keys()):
        gg_coord = hdfeos.create_group('GRIDS')
    else:
        gg_coord = hdfeos.create_group('SWATHS')
    group = gg_coord.create_group('timeseries')


    ##### Write Attributes to the HDF File
    print('write metadata to '+str(f))
<<<<<<< HEAD
    for key,value in meta_dict.items():
=======
    for key,value in iter(meta_dict.items()):
>>>>>>> c5ded81c
        f.attrs[key] = value


    ##### Write Observation - Displacement
    groupObs = group.create_group('observation')
    print('write data to '+str(groupObs))

    disDset = np.zeros((dateNum, length, width), np.float32)
    for i in range(dateNum):
        sys.stdout.write('\rreading 3D displacement from file %s: %d/%d ...' % (inps.timeseries_file, i+1, dateNum))
        sys.stdout.flush()
        disDset[i] = h5_timeseries[k].get(dateList[i])[:]
    print(' ')

    dset = groupObs.create_dataset('displacement', data=disDset, dtype=np.float32)
    dset.attrs['DATE_TIMESERIES'] = dateListStr
    dset.attrs['Title'] = 'Displacement time-series'
    dset.attrs['MissingValue'] = FLOAT_ZERO
    dset.attrs['Units'] = 'meters'
    dset.attrs['_FillValue'] = FLOAT_ZERO


    ##### Write Quality
    groupQ = group.create_group('quality')
    print('write data to '+str(groupQ))

    ## 1 - temporalCoherence
    print('reading coherence       from file: '+inps.coherence_file)
    data = readfile.read(inps.coherence_file)[0]
    dset = groupQ.create_dataset('temporalCoherence', data=data, compression='gzip')
    dset.attrs['Title'] = 'Temporal Coherence'
    dset.attrs['MissingValue'] = FLOAT_ZERO
    dset.attrs['Units'] = '1'
    dset.attrs['_FillValue'] = FLOAT_ZERO

    ## 2 - mask
    print('reading mask            from file: '+inps.mask_file)
    data = readfile.read(inps.mask_file, epoch='mask')[0]
    dset = groupQ.create_dataset('mask', data=data, compression='gzip')
    dset.attrs['Title'] = 'Mask'
    dset.attrs['MissingValue'] = BOOL_ZERO
    dset.attrs['Units'] = '1'
    dset.attrs['_FillValue'] = BOOL_ZERO


    ##### Write Geometry
    ## Required: height, incidenceAngle
    ## Optional: rangeCoord, azimuthCoord, headingAngle, slantRangeDistance, waterMask, shadowMask
    groupGeom = group.create_group('geometry')
    print('write data to '+str(groupGeom))

    ## 1 - height
    print('reading height          from file: '+inps.dem_file)
    data = readfile.read(inps.dem_file, epoch='height')[0]
    dset = groupGeom.create_dataset('height', data=data, compression='gzip')
    dset.attrs['Title'] = 'Digital elevatino model'
    dset.attrs['MissingValue'] = INT_ZERO
    dset.attrs['Units'] = 'meters'
    dset.attrs['_FillValue'] = INT_ZERO

    ## 2 - incidenceAngle
    print('reading incidence angle from file: '+inps.inc_angle_file)
    data = readfile.read(inps.inc_angle_file, epoch='incidenceAngle')[0]
    dset = groupGeom.create_dataset('incidenceAngle', data=data, compression='gzip')
    dset.attrs['Title'] = 'Incidence angle'
    dset.attrs['MissingValue'] = FLOAT_ZERO
    dset.attrs['Units'] = 'degrees'
    dset.attrs['_FillValue'] = FLOAT_ZERO

    ## 3 - rangeCoord
    try:
        data = readfile.read(inps.rg_coord_file, epoch='rangeCoord', print_msg=False)[0]
        print('reading range coord     from file: '+inps.rg_coord_file)
        dset = groupGeom.create_dataset('rangeCoord', data=data, compression='gzip')
        dset.attrs['Title'] = 'Range Coordinates'
        dset.attrs['MissingValue'] = FLOAT_ZERO
        dset.attrs['Units'] = '1'
        dset.attrs['_FillValue'] = FLOAT_ZERO
    except:
        print('No rangeCoord found in file %s' % (inps.rg_coord_file))

    ## 4 - azimuthCoord
    try:
        data = readfile.read(inps.az_coord_file, epoch='azimuthCoord', print_msg=False)[0]
        print('reading azimuth coord   from file: '+inps.az_coord_file)
        dset = groupGeom.create_dataset('azimuthCoord', data=data, compression='gzip')
        dset.attrs['Title'] = 'Azimuth Coordinates'
        dset.attrs['MissingValue'] = FLOAT_ZERO
        dset.attrs['Units'] = '1'
        dset.attrs['_FillValue'] = FLOAT_ZERO
    except:
        print('No azimuthCoord found in file %s' % (inps.az_coord_file))

    ## 5 - headingAngle
    try:
        data = readfile.read(inps.head_angle_file, epoch='heandingAngle', print_msg=False)[0]
        print('reading azimuth coord   from file: '+inps.head_angle_file)
        dset = groupGeom.create_dataset('heandingAngle', data=data, compression='gzip')
        dset.attrs['Title'] = 'Heanding Angle'
        dset.attrs['MissingValue'] = FLOAT_ZERO
        dset.attrs['Units'] = 'degrees'
        dset.attrs['_FillValue'] = FLOAT_ZERO
    except:
        print('No headingAngle found in file %s' % (inps.head_angle_file))

    ## 6 - slantRangeDistance
    try:
        data = readfile.read(inps.slant_range_dist_file, epoch='slantRangeDistance', print_msg=False)[0]
        print('reading slant range distance from file: '+inps.slant_range_dist_file)
        dset = groupGeom.create_dataset('slantRangeDistance', data=data, compression='gzip')
        dset.attrs['Title'] = 'Slant Range Distance'
        dset.attrs['MissingValue'] = FLOAT_ZERO
        dset.attrs['Units'] = 'meters'
        dset.attrs['_FillValue'] = FLOAT_ZERO
    except:
        print('No slantRangeDistance found in file %s' % (inps.slant_range_dist_file))

    ## 7 - waterMask
    try:
        data = readfile.read(inps.water_mask_file, epoch='waterMask', print_msg=False)[0]
        print('reading water mask      from file: '+inps.water_mask_file)
        dset = groupGeom.create_dataset('waterMask', data=data, compression='gzip')
        dset.attrs['Title'] = 'Water Mask'
        dset.attrs['MissingValue'] = BOOL_ZERO
        dset.attrs['Units'] = '1'
        dset.attrs['_FillValue'] = BOOL_ZERO
    except:
        print('No waterMask found in file %s' % (inps.water_mask_file))

    ## 8 - shadowMask
    try:
        data = readfile.read(inps.shadow_mask_file, epoch='shadowMask', print_msg=False)[0]
        print('reading shadow mask     from file: '+inps.shadow_mask_file)
        dset = groupGeom.create_dataset('shadowMask', data=data, compression='gzip')
        dset.attrs['Title'] = 'Shadow Mask'
        dset.attrs['MissingValue'] = BOOL_ZERO
        dset.attrs['Units'] = '1'
        dset.attrs['_FillValue'] = BOOL_ZERO
    except:
        print('No shadowMask found in file %s' % (inps.shadow_mask_file))

    f.close()
    print('Done.')
    return


################################################################
if __name__ == '__main__':
    main(sys.argv[:])<|MERGE_RESOLUTION|>--- conflicted
+++ resolved
@@ -37,12 +37,7 @@
     '''
     mission = None
 
-<<<<<<< HEAD
-    key_list = list(meta_dict.keys())
-    if 'mission' in key_list:
-=======
     if 'mission' in meta_dict.keys():
->>>>>>> c5ded81c
         value = meta_dict['mission'].lower()
     elif 'PLATFORM' in meta_dict.keys():
         value = meta_dict['PLATFORM'].lower()
@@ -85,7 +80,7 @@
 def metadata_pysar2unavco(pysar_meta_dict,dateList):
     ## Extract UNAVCO format metadata from PySAR attributes dictionary and dateList 
 
-    for key in list(pysar_meta_dict.keys()):
+    for key in pysar_meta_dict.keys():
         if 'unavco.' in key:
             pysar_meta_dict[key.split('unavco.')[1]] = pysar_meta_dict[key]
         if 'hdfEos5.' in key:
@@ -136,9 +131,9 @@
     ##### Recommended metadata
     #################################
     ##### Given manually
-    if 'frame' in list(pysar_meta_dict.keys()):
+    if 'frame' in pysar_meta_dict.keys():
         unavco_meta_dict['frame'] = int(pysar_meta_dict['frame'])
-    elif 'first_frame' in list(pysar_meta_dict.keys()):
+    elif 'first_frame' in pysar_meta_dict.keys():
         unavco_meta_dict['frame'] = int(pysar_meta_dict['first_frame'])
     else:
         unavco_meta_dict['frame'] = 0
@@ -168,7 +163,7 @@
     ##### insarmaps metadata
     #################################
     # footprint for data coverage
-    if 'X_FIRST' in list(pysar_meta_dict.keys()):
+    if 'X_FIRST' in pysar_meta_dict.keys():
         lon0 = float(pysar_meta_dict['X_FIRST'])
         lat0 = float(pysar_meta_dict['Y_FIRST'])
         lon1 = lon0 + float(pysar_meta_dict['X_STEP'])*int(pysar_meta_dict['WIDTH'])
@@ -216,10 +211,6 @@
 
     print('read options from template file: '+os.path.basename(template_file))
     template = readfile.read_template(template_file)
-<<<<<<< HEAD
-    key_list = list(template.keys())
-=======
->>>>>>> c5ded81c
 
     # Coherence-based network modification
     prefix = 'pysar.save.hdfEos5.'
@@ -321,11 +312,11 @@
     ##Frist and/or Last Frame
     frame1 = int(meta_dict['frame'])
     key = 'first_frame'
-    if key in list(meta_dict.keys()):
+    if key in meta_dict.keys():
         frame1 = int(meta_dict[key])
     FRAME  = "%04d"%(frame1)
     key = 'last_frame'
-    if key in list(meta_dict.keys()):
+    if key in meta_dict.keys():
         frame2 = int(meta_dict[key])
         if frame2 != frame1:
             FRAME += "_%04d"%(frame2)
@@ -367,7 +358,7 @@
     print('writing >>> '+outName)
     f = h5py.File(outName,'w')
     hdfeos = f.create_group('HDFEOS')
-    if 'Y_FIRST' in list(meta_dict.keys()):
+    if 'Y_FIRST' in meta_dict.keys():
         gg_coord = hdfeos.create_group('GRIDS')
     else:
         gg_coord = hdfeos.create_group('SWATHS')
@@ -376,11 +367,7 @@
 
     ##### Write Attributes to the HDF File
     print('write metadata to '+str(f))
-<<<<<<< HEAD
-    for key,value in meta_dict.items():
-=======
     for key,value in iter(meta_dict.items()):
->>>>>>> c5ded81c
         f.attrs[key] = value
 
 
