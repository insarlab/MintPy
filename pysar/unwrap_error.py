#! /usr/bin/env python2
############################################################
# Program is part of PySAR v1.2                            #
# Copyright(c) 2013, Heresh Fattahi, Zhang Yunjun          #
# Author:  Heresh Fattahi, Zhang Yunjun                    #
############################################################


import os
import sys
import argparse

import h5py
import numpy as np
from scipy.linalg import pinv

import _datetime as ptime
import _readfile as readfile
import _writefile as writefile
import _pysar_utilities as ut
import _remove_surface as rm


##########################################################################################
def bridging_data(data,mask,x,y):
    '''Phase Jump Correction, using phase continuity on bridge/bonding points in each pair of patches.
    Inputs:
        data : 2D np.array, phase matrix need to be corrected
        mask : mask file marks different patches with different positive integers
        x/y  : list of int, array of bridge points, lied as: x_ref, x, x_ref, x
    Output:
        data : 2D np.array, phase corrected matrix
    '''

    ## loop based on number of bridges
    n_bridge = len(x)/2
    for i in range(1,n_bridge+1):
        p_ref = data[y[2*i-2],x[2*i-2]]
        p     = data[y[2*i-1],x[2*i-1]]
        n_jump = (abs(p-p_ref)+np.pi)//(2*np.pi)
        if not n_jump == 0:
            if p-p_ref >=0:  n_jump *= -1
            id = np.where(mask == mask[y[2*i-1],x[2*i-1]])
            data[id] = data[id] + n_jump*2*np.pi;
  
    return data


def unwrap_error_correction_phase_closure(ifgram_file, mask_file, ifgram_cor_file=None):
    '''Correct unwrapping errors in network of interferograms using phase closure.
    Inputs:
        ifgram_file     - string, name/path of interferograms file
        mask_file       - string, name/path of mask file to mask the pixels to be corrected
        ifgram_cor_file - string, optional, name/path of corrected interferograms file
    Output:
        ifgram_cor_file
    Example:
        'unwrapIfgram_unwCor.h5' = unwrap_error_correction_phase_closure('Seeded_unwrapIfgram.h5','mask.h5')
    '''
<<<<<<< HEAD
    print 'read mask from file: '+mask_file
    mask = readfile.read(mask_file, epoch='mask')[0].flatten(1)
=======
    print('read mask from file: '+mask_file)
    mask = readfile.read(mask_file)[0].flatten(1)
>>>>>>> 0735328f

    atr = readfile.read_attribute(ifgram_file)
    length = int(atr['FILE_LENGTH'])
    width = int(atr['WIDTH'])
    k = atr['FILE_TYPE']
    pixel_num = length*width

    # Check reference pixel
    try:
        ref_y = int(atr['ref_y'])
        ref_x = int(atr['ref_x'])
        print 'reference pixel in y/x: %d/%d' % (ref_y, ref_x)
    except:
        sys.exit('ERROR: Can not find ref_y/x value, input file is not referenced in space!')

    h5 = h5py.File(ifgram_file,'r')
    ifgram_list = sorted(h5[k].keys())
    ifgram_num = len(ifgram_list)

    ##### Prepare curls
    curls, Triangles, C = ut.get_triangles(h5)
    curl_num = np.shape(curls)[0]
    print('Number of      triangles: '+  str(curl_num))

    curl_file='curls.h5'
    if not os.path.isfile(curl_file):
        print('writing >>> '+curl_file)
        ut.generate_curls(curl_file, h5, Triangles, curls)

    thr=0.50
    curls = np.array(curls);   n1=curls[:,0];   n2=curls[:,1];   n3=curls[:,2]

    print('reading interferograms...')
    print('Number of interferograms: '+ str(ifgram_num))
    data = np.zeros((ifgram_num,pixel_num),np.float32)
    prog_bar = ptime.progress_bar(maxValue=ifgram_num)
    for ni in range(ifgram_num):
        ifgram = ifgram_list[ni]
        d = h5[k][ifgram].get(ifgram)[:].flatten(1)
        data[ni,:] = d
        prog_bar.update(ni+1)
    prog_bar.close()

    print('reading curls ...') 
    print('number of culrs: '+str(curl_num))
    h5curl = h5py.File(curl_file,'r')
    curl_list = sorted(h5curl[k].keys())
    curl_data = np.zeros((curl_num, pixel_num),np.float32)
    prog_bar = ptime.progress_bar(maxValue=curl_num)
    for ni in range(curl_num):
        d = h5curl[k][curl_list[ni]].get(curl_list[ni])[:].flatten(1)
        curl_data[ni,:] = d.flatten(1)
        prog_bar.update(ni+1)
    prog_bar.close()
    h5curl.close() 

    print('estimating unwrapping error pixel by pixel ...')
    EstUnwrap = np.zeros((ifgram_num,pixel_num),np.float32)
    prog_bar = ptime.progress_bar(maxValue=pixel_num)
    for ni in range(pixel_num):
        if mask[ni]==1:
            dU = data[:,ni]
            unwCurl = np.array(curl_data[:,ni])

            ind  = np.abs(unwCurl)>=thr;      N1 =n1[ind];      N2 =n2[ind];      N3 =n3[ind]
            indC = np.abs(unwCurl)< thr;      Nc1=n1[indC];     Nc2=n2[indC];     Nc3=n3[indC]
  
            N =np.hstack([N1, N2, N3]);       UniN =np.unique(N)
            Nc=np.hstack([Nc1,Nc2,Nc3]);      UniNc=np.unique(Nc)

            inter = list(set(UniNc) & set(UniN)) # intersetion
            UniNc = list(UniNc)
            for x in inter:
                UniNc.remove(x)

            D = np.zeros([len(UniNc),ifgram_num])
            for i in range(len(UniNc)):
                D[i,UniNc[i]]=1

            AAA  = np.vstack([-2*np.pi*C,D])
            AAAA = np.vstack([AAA,0.25*np.eye(ifgram_num)])

            ##########
            # with Tikhonov regularization:
            LLL = list(np.dot(C,dU)) + list(np.zeros(np.shape(UniNc)[0])) + list(np.zeros(ifgram_num))
            ind = np.isnan(AAAA)
            M1 = pinv(AAAA)
            M = np.dot(M1,LLL)
            EstUnwrap[:,ni] = np.round(M[0:ifgram_num])*2.0*np.pi
        prog_bar.update(ni+1, suffix='%s/%d' % (ni,pixel_num))
    prog_bar.close()

    dataCor = data + EstUnwrap

    ##### Output
    if not ifgram_cor_file:
        ifgram_cor_file = os.path.splitext(ifgram_file)[0]+'_unwCor.h5'
    print('writing >>> '+ifgram_cor_file)
    h5unwCor = h5py.File(ifgram_cor_file,'w') 
    gg = h5unwCor.create_group(k) 

    prog_bar = ptime.progress_bar(maxValue=ifgram_num)
    for i in range(ifgram_num):
        ifgram = ifgram_list[i]
        group = gg.create_group(ifgram)
        dset = group.create_dataset(ifgram, data=np.reshape(dataCor[i,:],[width,length]).T, compression='gzip')
        for key, value in h5[k][ifgram].attrs.items():
            group.attrs[key] = value
        prog_bar.update(i+1)
    prog_bar.close()
    h5unwCor.close()
    h5.close()
    return ifgram_cor_file


def unwrap_error_correction_bridging(ifgram_file, mask_file, y_list, x_list, ramp_type='plane',\
                                     ifgram_cor_file=None, save_cor_deramp_file=False):
    '''Unwrapping error correction with bridging.
    Inputs:
        ifgram_file : string, name/path of interferogram(s) to be corrected
        mask_file   : string, name/path of mask file to mark different patches 
        y/x_list    : list of int, bonding points in y/x 
        ifgram_cor_file : string, optional, output file name
        save_cor_deramp_file : bool, optional
    Output:
        ifgram_cor_file
    Example:
        y_list = [235, 270, 350, 390]
        x_list = [880, 890, 1200, 1270]
        unwrap_error_correction_bridging('unwrapIfgram.h5', 'mask_all.h5', y_list, x_list, 'quadratic')
    '''
    ##### Mask and Ramp
    mask = readfile.read(mask_file, epoch='mask')[0]
    ramp_mask = mask == 1
    print('estimate phase ramp during the correction')
    print('ramp type: '+ramp_type)

    ##### Bridge Info
    # Check
    for i in range(len(x_list)):
        if mask[y_list[i],x_list[i]] == 0:
            print('\nERROR: Connecting point (%d,%d) is out of masked area! Select them again!\n' % (y_list[i],x_list[i]))
            sys.exit(1)
    print('Number of bridges: '+str(len(x_list)/2))
    print('Bonding points coordinates:\nx: '+str(x_list)+'\ny: '+str(y_list))

    # Plot Connecting Pair of Points
    plot_bonding_points = False
    if plot_bonding_points:
        point_yx = ''
        line_yx  = ''
        n_bridge = len(x)/2
        for i in range(n_bridge):
            pair_yx = str(y[2*i])+','+str(x[2*i])+','+str(y[2*i+1])+','+str(x[2*i+1])
            if not i == n_bridge-1:
                point_yx += pair_yx+','
                line_yx  += pair_yx+';'
            else:
                point_yx += pair_yx
                line_yx  += pair_yx

        try:
            plot_cmd = 'view.py --point-yx="'+point_yx+'" --line-yx="'+line_yx+\
                       '" --nodisplay -o bonding_points.png -f '+maskFile
            print(plot_cmd)
            os.system(plot_cmd)
        except: pass

    # Basic info
    ext = os.path.splitext(ifgram_file)[1]
    atr = readfile.read_attribute(ifgram_file)
    k = atr['FILE_TYPE']

    try:
        ref_y = int(atr['ref_y'])
        ref_x = int(atr['ref_x'])
        print 'reference pixel in y/x: %d/%d' % (ref_y, ref_x)
    except:
        sys.exit('ERROR: Can not find ref_y/x value, input file is not referenced in space!')

    # output file name
    if not ifgram_cor_file:
        ifgram_cor_file = os.path.splitext(ifgram_file)[0]+'_unwCor'+ext
    ifgram_cor_deramp_file = os.path.splitext(ifgram_cor_file)[0]+'_'+ramp_type+ext

    ##### HDF5 file
    if ext == '.h5':
        ##### Read
        h5 = h5py.File(ifgram_file,'r')
        ifgram_list = sorted(h5[k].keys())
        ifgram_num = len(ifgram_list)

        h5out = h5py.File(ifgram_cor_file,'w')
        group = h5out.create_group(k)
        print('writing >>> '+ifgram_cor_file)

        if save_cor_deramp_file:
            h5out_deramp = h5py.File(ifgram_cor_deramp_file,'w')
            group_deramp = h5out_deramp.create_group(k)
            print('writing >>> '+ifgram_cor_deramp_file)

        ##### Loop
        print('Number of interferograms: '+str(ifgram_num))
        prog_bar = ptime.progress_bar(maxValue=ifgram_num)
        date12_list = ptime.list_ifgram2date12(ifgram_list)
        for i in range(ifgram_num):
            ifgram = ifgram_list[i]
            data = h5[k][ifgram].get(ifgram)[:]
            data -= data[ref_y, ref_x]

            data_deramp, ramp = rm.remove_data_surface(data, ramp_mask, ramp_type)
            data_derampCor = bridging_data(data_deramp, mask, x_list, y_list)

            ramp[data == 0.] = 0.
            gg = group.create_group(ifgram)
<<<<<<< HEAD
            dset = gg.create_dataset(ifgram, data=data_derampCor+ramp, compression='gzip')
            for key, value in h5[k][ifgram].attrs.iteritems():
=======
            dset = gg.create_dataset(ifgram, data=data_derampCor-ramp, compression='gzip')
            for key, value in h5[k][ifgram].attrs.items():
>>>>>>> 0735328f
                gg.attrs[key]=value

            if save_cor_deramp_file:
                gg_deramp = group_deramp.create_group(ifgram)
                dset = gg_deramp.create_dataset(ifgram, data=data_derampCor, compression='gzip')
                for key, value in h5[k][ifgram].attrs.items():
                    gg_deramp.attrs[key]=value
            prog_bar.update(i+1, suffix=date12_list[i])

        prog_bar.close()
        h5.close()
        h5out.close()
        try: h5out_deramp.close()
        except: pass

    #### .unw file
    elif ext == '.unw':
        print('read '+ifgram_file)
        data = readfile.read(ifgram_file)[0]
        data -= data[ref_y, ref_x]

        data_deramp,ramp = rm.remove_data_surface(data,ramp_mask,ramp_type)
        data_derampCor = bridging_data(data_deramp,mask,x_list,y_list)

<<<<<<< HEAD
        print 'writing >>> '+ifgram_cor_file
        ramp[data == 0.] = 0.
        ifgram_cor_file = writefile.write(data_derampCor+ramp, atr, ifgram_cor_file)
=======
        print('writing >>> '+ifgram_cor_file)
        ifgram_cor_file        = writefile.write(data_cor,       atr, ifgram_cor_file)
>>>>>>> 0735328f
        if save_cor_deramp_file:
            print('writing >>> '+ifgram_cor_deramp_file)
            ifgram_cor_deramp_file = writefile.write(data_derampCor, atr, ifgram_cor_deramp_file)

    else:
        sys.exit('Un-supported file type: '+ext)

    return ifgram_cor_file, ifgram_cor_deramp_file


def read_template2inps(template_file, inps=None):
    '''Read input template options into Namespace inps'''
    if not inps:
        inps = cmdLineParse()

    print 'read options from tempalte file: '+os.path.basename(inps.template_file)
    template = readfile.read_template(inps.template_file)
    key_list = template.keys()

    # Coherence-based network modification
    prefix = 'pysar.unwrapError.'

    key = prefix+'method'
    if key in key_list:
        value = template[key]
        if value in ['bridging','phase_closure']:
            inps.method = value
        elif value not in ['auto','no']:
            inps.method = None
        else:
            print 'Unrecognized input for %s: %s' % (key, value)

    key = prefix+'maskFile'
    if key in key_list:
        value = template[key]
        if value not in ['auto','no']:
            inps.mask_file = value

    key = prefix+'yx'
    if key in key_list:
        value = template[key]
        if value not in ['auto','no']:
            yx = value.replace(';',' ').replace(',',' ').split()
            yx = [int(i) for i in yx]
            inps.y = yx[0::2]
            inps.x = yx[1::2]

    key = prefix+'ramp'
    if key in key_list:
        value = template[key]
        if value in ['auto']:
            inps.ramp_type = 'plane'
        elif value in ['plane','quadratic']:
            inps.ramp_type = value
        else:
            print 'Unrecognized input for %s: %s' % (key, value)

    return inps


####################################################################################################
EXAMPLE='''example:
Phase Closure:
  unwrap_error.py  Seeded_unwrapIfgram.h5  --mask mask.h5
Bridging:
  unwrap_error.py  unwrapIfgram.h5    -t ShikokuT417F650_690AlosA.template
  unwrap_error.py  unwrapIfgram.h5    --mask mask.h5     -x 283 305 -y 1177 1247
  unwrap_error.py  081018_090118.unw  --mask mask_all.h5 -x 283 305 -y 1177 1247 --ramp quadratic
'''

TEMPLATE='''
## 4. Unwrapping Error Correction
## unwrapping error correction based on the following two methods:
## a. phase closure (Fattahi, 2015, PhD Thesis)
## b. connecting bridge
pysar.unwrapError.method   = auto   #[bridging / phase_closure / no], auto for no
pysar.unwrapError.maskFile = auto   #[file name / no], auto for no
pysar.unwrapError.ramp     = auto   #[plane / quadratic], auto for plane
pysar.unwrapError.yx       = auto   #[y1_start,x1_start,y1_end,x1_end;y2_start,...], auto for none
'''

REFERENCE='''reference:
  Fattahi, H. (2015), Geodetic Imaging of Tectonic Deformation with InSAR, 190 pp, University of Miami, Miami, FL.
'''

DESCRIPTION='''
  Two methods: 1) Phase closure, 2) Bridging
  -------------------------------------------------------------------
  1. Phase closure: correct unwrapping errors based on triangular consistency
      Based on phase closure of pairs circle (ab + bc + ca == 0), this method assumes
      a. abundance of network: for interferogram with unwrapping error, there is
         at least of one triangular connection to form a closed circle; with more
         closed circles comes better constrain.
      b. majority rightness: most of interferograms have to be right (no unwrapping
         error) to correct the wrong minority. And if most of interferograms have 
         unwrapping errors, then the minor right interferograms will turn into wrong.

  -------------------------------------------------------------------
  2. Bridging: correct unwrapping errors based on close bonding points
      This method assumes:
      a. no phase unwrapping error within each patch marked by mask file.
      b. the absolute phase difference of bonding points (usually close in space) is 
         smaller than one pi. Considering prevalent ramps in InSAR data might break
         this assumptioin for bonding points that are not very close, across a bay
         for example, we first estimate and remove a linear phase ramp, then applied
         phase continuity constrain, and add the removed ramp back at the end.
 
      Phase unwrapping error is corrected epoch by epoch, following the steps below:
      a. estimate and remove a linear phase ramp from unwrapped phase;
      b. following the pair order of bonding points, correct patch by patch marked
         by point's coordinate and mask file:
         1) use 1st point as reference, calculate integer N, add N*2pi to 2nd point's
            phase to make sure their absolute phase difference is smaller than pi.
         2) add N*2pi to all pixels in 2nd point's patch.
      c. add linear phase ramp estimated in step a back to the corrected phase in step b.
'''

def cmdLineParse():
    parser = argparse.ArgumentParser(description='Unwrapping Error Correction.'+DESCRIPTION,\
                                     formatter_class=argparse.RawTextHelpFormatter,\
                                     epilog=REFERENCE+'\n'+EXAMPLE)

    parser.add_argument('ifgram_file', help='interferograms file to be corrected')
    parser.add_argument('--mask', dest='mask_file',\
                        help='mask file used for correction.\n'+\
                             'For phase closure method, to specify those pixels to be corrected for unwrapping errors\n'+\
                             'For bridging method, to mark different patches that want to be corrected.\n'+\
                             '    Masked out area is marked with 0, patches/area needed to be corrected marked with\n'+\
                             '    positive integers, i.e. 1, 2, 3, ...')
    parser.add_argument('--method', dest='method', choices=['bridging','phase_closure'],\
                        help='method used for error correction.')
    parser.add_argument('-o','--outfile', help="output file name. Default is to add suffix '_unwCor.h5'")

    bridging = parser.add_argument_group('Bridging')
    bridging.add_argument('-y', type=int, nargs='*',\
                          help='Y coordinates of bridge bonding points from reference patch to to-be-corrected patch.\n'+\
                               'e.g. 283 305 350 390')
    bridging.add_argument('-x', type=int, nargs='*',\
                          help='X coordinates of bridge bonding points from reference patch to to-be-corrected patch.\n'+\
                               'e.g. 1177 1247 2100 2200\n'+\
                               'Note: choose x/y_ref point in the patch that also have seed point,'+\
                               ' for consistency in multiple images.')
    bridging.add_argument('-t','--template', dest='template_file',\
                          help='template file with bonding point info, e.g.\n'+\
                               'pysar.unwrapError.yx = 283,1177,305,1247;350,2100,390,2200')
    bridging.add_argument('--ramp', dest='ramp_type', choices=['plane','quadratic'], default='plane',\
                          help='type of phase ramp to be removed before correction.')

    inps = parser.parse_args()
    if inps.y and np.mod(len(inps.y),2) != 0:
        raise argparse.ArgumentTypeError('Number of Y coordinates is not even')
    if inps.x and np.mod(len(inps.x),2) != 0:
        raise argparse.ArgumentTypeError('Number of X coordinates is not even')
    return inps


####################################################################################################
def main(argv):
    inps = cmdLineParse()
    # output filename
    ext = os.path.splitext(inps.ifgram_file)[1]
    if not inps.outfile:
        inps.outfile = os.path.splitext(inps.ifgram_file)[0]+'_unwCor'+ext

    # read template file
    if inps.template_file:
<<<<<<< HEAD
        inps = read_template2inps(inps.template_file, inps)

    # Memthod
    if not inps.method:
        if inps.y and inps.x:
            inps.method = 'bridging'
        else:
            inps.method = 'phase_closure'
    print 'unwrapping error correction using method: '+inps.method
=======
        template = readfile.read_template(inps.template_file)
        key = 'pysar.unwrapError.yx'
        if key in list(template.keys()):
            print('read '+key+' option from template file: '+inps.template_file)
            yx = template[key].replace(';',' ').replace(',',' ').split()
            yx = [int(i) for i in yx]
            inps.y = yx[0::2]
            inps.x = yx[1::2]

    # Memthod
    if inps.y and inps.x:
        inps.method = 'bridging'
    else:
        inps.method = 'phase_closure'
    print('unwrapping error correction using method: '+inps.method)
>>>>>>> 0735328f

    #####
    if inps.method == 'phase_closure':
        inps.outfile = unwrap_error_correction_phase_closure(inps.ifgram_file, inps.mask_file, inps.outfile)

    elif inps.method == 'bridging':
        inps.outfile = unwrap_error_correction_bridging(inps.ifgram_file, inps.mask_file, inps.y, inps.x,\
                                                        inps.ramp_type, inps.outfile)[0]

    print('Done.')
    return inps.outfile


####################################################################################################
if __name__ == '__main__':
    main(sys.argv[1:])
<|MERGE_RESOLUTION|>--- conflicted
+++ resolved
@@ -57,13 +57,9 @@
     Example:
         'unwrapIfgram_unwCor.h5' = unwrap_error_correction_phase_closure('Seeded_unwrapIfgram.h5','mask.h5')
     '''
-<<<<<<< HEAD
-    print 'read mask from file: '+mask_file
+
+    print('read mask from file: '+mask_file)
     mask = readfile.read(mask_file, epoch='mask')[0].flatten(1)
-=======
-    print('read mask from file: '+mask_file)
-    mask = readfile.read(mask_file)[0].flatten(1)
->>>>>>> 0735328f
 
     atr = readfile.read_attribute(ifgram_file)
     length = int(atr['FILE_LENGTH'])
@@ -279,13 +275,9 @@
 
             ramp[data == 0.] = 0.
             gg = group.create_group(ifgram)
-<<<<<<< HEAD
+
             dset = gg.create_dataset(ifgram, data=data_derampCor+ramp, compression='gzip')
             for key, value in h5[k][ifgram].attrs.iteritems():
-=======
-            dset = gg.create_dataset(ifgram, data=data_derampCor-ramp, compression='gzip')
-            for key, value in h5[k][ifgram].attrs.items():
->>>>>>> 0735328f
                 gg.attrs[key]=value
 
             if save_cor_deramp_file:
@@ -310,14 +302,9 @@
         data_deramp,ramp = rm.remove_data_surface(data,ramp_mask,ramp_type)
         data_derampCor = bridging_data(data_deramp,mask,x_list,y_list)
 
-<<<<<<< HEAD
-        print 'writing >>> '+ifgram_cor_file
+        print('writing >>> '+ifgram_cor_file)
         ramp[data == 0.] = 0.
         ifgram_cor_file = writefile.write(data_derampCor+ramp, atr, ifgram_cor_file)
-=======
-        print('writing >>> '+ifgram_cor_file)
-        ifgram_cor_file        = writefile.write(data_cor,       atr, ifgram_cor_file)
->>>>>>> 0735328f
         if save_cor_deramp_file:
             print('writing >>> '+ifgram_cor_deramp_file)
             ifgram_cor_deramp_file = writefile.write(data_derampCor, atr, ifgram_cor_deramp_file)
@@ -484,7 +471,6 @@
 
     # read template file
     if inps.template_file:
-<<<<<<< HEAD
         inps = read_template2inps(inps.template_file, inps)
 
     # Memthod
@@ -493,24 +479,7 @@
             inps.method = 'bridging'
         else:
             inps.method = 'phase_closure'
-    print 'unwrapping error correction using method: '+inps.method
-=======
-        template = readfile.read_template(inps.template_file)
-        key = 'pysar.unwrapError.yx'
-        if key in list(template.keys()):
-            print('read '+key+' option from template file: '+inps.template_file)
-            yx = template[key].replace(';',' ').replace(',',' ').split()
-            yx = [int(i) for i in yx]
-            inps.y = yx[0::2]
-            inps.x = yx[1::2]
-
-    # Memthod
-    if inps.y and inps.x:
-        inps.method = 'bridging'
-    else:
-        inps.method = 'phase_closure'
     print('unwrapping error correction using method: '+inps.method)
->>>>>>> 0735328f
 
     #####
     if inps.method == 'phase_closure':
