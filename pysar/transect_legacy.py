#!/usr/bin/env python3
############################################################
# Program is part of PySAR v1.0                            #
# Copyright(c) 2013, Heresh Fattahi                        #
# Author:  Heresh Fattahi                                  #
############################################################


import os
import sys
import glob
import h5py
import numpy as np
import matplotlib.pyplot as plt
from matplotlib.ticker import MultipleLocator, FormatStrFormatter
from pysar.utils import readfile


############################################################
def dms2d(Coord):
    d, m, s = Coord.split(' ')
    d = float(d)
    m = float(m)
    s = float(s)
    d = d+m/60.+s/3600.
    return d

############################################################


def gps_to_LOS(Ve, Vn, theta, heading):
    unitVec = [np.cos(heading)*np.sin(theta), -np.sin(theta)
               * np.sin(heading), np.cos(theta)]
    gpsLOS = unitVec[0]*Ve+unitVec[1]*Vn
    return gpsLOS

############################################################
<<<<<<< HEAD


def check_st_in_box(x, y, x0, y0, x1, y1, X0, Y0, X1, Y1):

    m1 = float(y1-y0)/float((x1-x0))
    c1 = float(y0-m1*x0)

    m2 = float(Y1-Y0)/float((X1-X0))
    c2 = float(Y0-m2*X0)

    m3 = float(y0-Y0)/float((x0-X0))
    c3 = float(Y0-m3*X0)

    m4 = float(y1-Y1)/float((x1-X1))
    c4 = float(Y1-m4*X1)

    yy1 = m1*x+c1
    yy2 = m2*x+c2

    yy = [yy1, yy2]
    yy.sort()

    xx3 = (y-c3)/m3
    xx4 = (y-c4)/m4
    xx = [xx3, xx4]
=======
def check_st_in_box(x,y,x0,y0,x1,y1,X0,Y0,X1,Y1):

    m1=float(y1-y0)/float((x1-x0))
    c1=float(y0-m1*x0)

    m2=float(Y1-Y0)/float((X1-X0))
    c2=float(Y0-m2*X0)

    m3=float(y0-Y0)/float((x0-X0))
    c3=float(Y0-m3*X0)

    m4=float(y1-Y1)/float((x1-X1))
    c4=float(Y1-m4*X1)


    yy1=m1*x+c1
    yy2=m2*x+c2

    yy=[yy1,yy2]
    yy.sort()

    xx3=(y-c3)/m3
    xx4=(y-c4)/m4
    xx=[xx3,xx4]
>>>>>>> cd309070
    xx.sort()
    if y >= yy[0] and y <= yy[1] and x >= xx[0] and x <= xx[1]:
        Check_result = 'True'
    else:
<<<<<<< HEAD
        Check_result = 'False'
=======
        Check_result='False'
>>>>>>> cd309070

    return Check_result

############################################################


def check_st_in_box2(x, y, x0, y0, x1, y1, X0, Y0, X1, Y1):

    m1, c1 = line(x0, y0, x1, y1)
    m2, c2 = line(X0, Y0, X1, Y1)
    m3, c3 = line(x0, y0, X0, Y0)
    m4, c4 = line(x1, y1, X1, Y1)

    D1 = np.sqrt((x1-x0)**2+(y1-y0)**2)
    D2 = np.sqrt((X0-x0)**2+(Y0-y0)**2)

    d1 = dist_point_from_line(m1, c1, x, y, 1, 1)
    d2 = dist_point_from_line(m2, c2, x, y, 1, 1)

    d3 = dist_point_from_line(m3, c3, x, y, 1, 1)
    d4 = dist_point_from_line(m4, c4, x, y, 1, 1)

    if np.round(d1+d2) == np.round(D2) and np.round(d3+d4) == np.round(D1):
        Check_result = 'True'
    else:
        Check_result = 'False'

    return Check_result


############################################################
def line(x0, y0, x1, y1):
    m = float(y1-y0)/float((x1-x0))
    c = float(y0-m*x0)
    return m, c


############################################################
def dist_point_from_line(m, c, x, y, dx, dy):
    # finds the distance of a point at x ,y xoordinate
    # from a line with Y =  mX +c

<<<<<<< HEAD
    d = np.sqrt((((x+m*y-m*c)/(m**2+1)-x)*dx)**2 +
                ((m*(x+m*y-m*c)/(m**2+1)+c-y)*dy)**2)
=======
    d=np.sqrt((((x+m*y-m*c)/(m**2+1)-x)*dx)**2+((m*(x+m*y-m*c)/(m**2+1)+c-y)*dy)**2)
>>>>>>> cd309070
    #  a=m;b=-1;
    # d=np.abs(a*x+b*y+c)/np.sqrt(a**2+b**2)
    return d

############################################################


def get_intersect(m, c, x, y):

    xp = (x+m*y-m*c)/(m**2+1)
    yp = m*(x+m*y-m*c)/(m**2+1)+c
    return xp, yp


############################################################
<<<<<<< HEAD
def readGPSfile(gpsFile, gps_source):
    if gps_source in ['cmm4', 'CMM4']:

        gpsData = np.loadtxt(gpsFile, usecols=(1, 2, 3, 4, 5, 6, 7, 8, 9, 10))
        Stations = np.loadtxt(gpsFile, dtype=str, usecols=(0, 1))[:, 0]

        St = []
        Lon = []
        Lat = []
        Ve = []
        Vn = []
        Se = []
        Sn = []
        for i in range(gpsData.shape[0]):
            if 'GPS' in Stations[i]:
                Lat.append(gpsData[i, 0])
                Lon.append(gpsData[i, 1])
                Ve.append(gpsData[i, 2])
                Se.append(gpsData[i, 3])
                Vn.append(gpsData[i, 4])
                Sn.append(gpsData[i, 5])
=======
def readGPSfile(gpsFile,gps_source):
    if gps_source in ['cmm4','CMM4']:

        gpsData = np.loadtxt(gpsFile,usecols = (1,2,3,4,5,6,7,8,9,10))
        Stations = np.loadtxt(gpsFile,dtype=str,usecols = (0,1))[:,0]

        St=[]; Lon=[];Lat=[];Ve=[];Vn=[];Se=[];Sn=[]
        for i in range(gpsData.shape[0]):
            if 'GPS' in Stations[i]:
                Lat.append(gpsData[i,0])
                Lon.append(gpsData[i,1])
                Ve.append(gpsData[i,2])
                Se.append(gpsData[i,3])
                Vn.append(gpsData[i,4])
                Sn.append(gpsData[i,5])
>>>>>>> cd309070
                St.append(Stations[i])

    elif gps_source == 'pysar':

<<<<<<< HEAD
        gpsData = np.loadtxt(gpsFile, usecols=(1, 2, 3, 4, 5, 6))  # ,7,8,9))
        Stations = np.loadtxt(gpsFile, dtype=str, usecols=(0, 1))[:, 0]

        St = []
        Lon = []
        Lat = []
        Ve = []
        Vn = []
        Se = []
        Sn = []
=======
        gpsData = np.loadtxt(gpsFile,usecols = (1,2,3,4,5,6))#,7,8,9))
        Stations = np.loadtxt(gpsFile,dtype=str,usecols = (0,1))[:,0]

        St=[];Lon=[];Lat=[];Ve=[];Vn=[];Se=[];Sn=[]
>>>>>>> cd309070

        for i in range(gpsData.shape[0]):
            Lon.append(gpsData[i, 0])
            Lat.append(gpsData[i, 1])
            Ve.append(gpsData[i, 2])
            Vn.append(gpsData[i, 3])
            Se.append(gpsData[i, 4])
            Sn.append(gpsData[i, 5])
            St.append(Stations[i])

<<<<<<< HEAD
    elif gps_source in ['usgs', 'USGS']:

        gpsData_Hz = np.loadtxt(gpsFile, usecols=(0, 1, 2, 3, 4, 5, 6))
        gpsData_up = np.loadtxt(gpsFile, usecols=(8, 9))
        gpsData = np.hstack((gpsData_Hz, gpsData_up))
        Stations = np.loadtxt(gpsFile, dtype=str, usecols=(7, 8))[:, 0]

        St = []
        Lon = []
        Lat = []
        Ve = []
        Vn = []
        Se = []
        Sn = []
=======
    elif gps_source in ['usgs','USGS']:

        gpsData_Hz = np.loadtxt(gpsFile,usecols = (0,1,2,3,4,5,6))
        gpsData_up = np.loadtxt(gpsFile,usecols = (8,9))
        gpsData=np.hstack((gpsData_Hz,gpsData_up))
        Stations = np.loadtxt(gpsFile,dtype=str,usecols = (7,8))[:,0]

        St=[];Lon=[];Lat=[];Ve=[];Vn=[];Se=[];Sn=[]
>>>>>>> cd309070

        for i in range(gpsData.shape[0]):
            Lat.append(gpsData[i, 0])
            Lon.append(gpsData[i, 1])
            Vn.append(gpsData[i, 2])
            Ve.append(gpsData[i, 3])
            Sn.append(gpsData[i, 4])
            Se.append(gpsData[i, 5])
            St.append(Stations[i])
<<<<<<< HEAD
=======

    return list(St),Lat,Lon,Ve,Se,Vn,Sn
>>>>>>> cd309070

    return list(St), Lat, Lon, Ve, Se, Vn, Sn


############################################################
def redGPSfile(gpsFile):
    gpsData_Hz = np.loadtxt(gpsFile, usecols=(0, 1, 2, 3, 4, 5, 6))
    gpsData_up = np.loadtxt(gpsFile, usecols=(8, 9))
    gpsData = np.hstack((gpsData_Hz, gpsData_up))
    Stations = np.loadtxt(gpsFile, dtype=str, usecols=(7, 8))[:, 0]
    return list(Stations), gpsData


############################################################
def redGPSfile_cmm4(gpsFile):
    gpsData = np.loadtxt(gpsFile, usecols=(1, 2, 3, 4, 5, 6, 7, 8, 9))
    Stations = np.loadtxt(gpsFile, dtype=str, usecols=(0, 1))[:, 0]
    return list(Stations), gpsData

############################################################


def nearest(x, tbase, xstep):
    ## """ find nearest neighbour """
    dist = np.sqrt((tbase - x)**2)
    if min(dist) <= np.abs(xstep):
        indx = dist == min(dist)
    else:
        indx = []
    return indx

############################################################


def find_row_column(Lon, Lat, lon, lat, lon_step, lat_step):
    ################################################
<<<<<<< HEAD
    # finding row and column numbers of the GPS point

    idx = nearest(Lon, lon, lon_step)
    idy = nearest(Lat, lat, lat_step)
    if idx != [] and idy != []:
        IDX = np.where(idx == True)[0][0]
        IDY = np.where(idy == True)[0][0]
=======
    ## finding row and column numbers of the GPS point

    idx= nearest(Lon, lon, lon_step)
    idy= nearest(Lat, lat, lat_step)
    if idx !=[] and idy != []:
        IDX=np.where(idx==True)[0][0]
        IDY=np.where(idy==True)[0][0]
>>>>>>> cd309070
    else:
        IDX = np.nan
        IDY = np.nan
    return IDY, IDX

################################################


def get_lat_lon(atr):
    Width = float(atr['WIDTH'])
    Length = float(atr['LENGTH'])
    ullon = float(atr['X_FIRST'])
    ullat = float(atr['Y_FIRST'])
    lon_step = float(atr['X_STEP'])
    lat_step = float(atr['Y_STEP'])
    lon_unit = atr['Y_UNIT']
    lat_unit = atr['X_UNIT']

    lllat = ullat + (Length-1)*lat_step
    urlon = ullon + (Width - 1)*lon_step
    lat = np.linspace(ullat, lllat, Length)
    lon = np.linspace(ullon, urlon, Width)

    lon_all = np.tile(lon, (Length, 1))
    lat_all = np.tile(lat, (Width, 1)).T

    return lat, lon, lat_step, lon_step, lat_all, lon_all

############################################################


def nanmean(data, **args):
    return np.ma.filled(np.ma.masked_array(data, np.isnan(data)).mean(**args), fill_value=np.nan)


def nanstd(data, **args):
    return np.ma.filled(np.ma.masked_array(data, np.isnan(data)).std(**args), fill_value=np.nan)

############################################################


def get_transect(z, x0, y0, x1, y1, interpolation='nearest'):
    # Extract 2D matrxi z value along the line [x0,y0;x1,y1]
    # Ref link: http://stackoverflow.com/questions/7878398/how-to-e
    # xtract-an-arbitrary-line-of-values-from-a-numpy-array
    ##
    # Option: interpolation : sampling/interpolation method, including:
    # 'nearest'  - nearest neighbour, by default
    # 'cubic'    - cubic interpolation
    # 'bilinear' - bilinear interpolation
    ##

    # Extract the line
    length = int(np.hypot(x1-x0, y1-y0))
    x, y = np.linspace(x0, x1, length), np.linspace(y0, y1, length)

<<<<<<< HEAD
    # Extract the value along the line
    if interpolation.lower() == 'cubic':
        zi = scipy.ndimage.map_coordinates(z, np.vstack((x, y)))
    elif interpolation.lower() == 'bilinear':
        zi = scipy.ndimage.map_coordinates(z, np.vstack((x, y)), order=2)
    else:
        zi = z[np.rint(y).astype(np.int16), np.rint(x).astype(np.int16)]     # nearest neighbour
=======
    ## Extract the value along the line
    if   interpolation.lower() == 'cubic':     zi = scipy.ndimage.map_coordinates(z,np.vstack((x,y)))
    elif interpolation.lower() == 'bilinear':  zi = scipy.ndimage.map_coordinates(z,np.vstack((x,y)),order=2)
    else:                                      zi = z[np.rint(y)astype(np.int), np.rint(x).astype(np.int)]     # nearest neighbour
>>>>>>> cd309070

    return zi


############################################################
USAGE = """
*****************************************************************************************

   Generating a transect [or multiple transects] of the velocity field.
   If GPS velocities are provided, it will be compared with InSAR.

   Usage:

       transect.py -f velocity.h5 -s 'y1,x1' -e 'y2,x2  -n number_of_transects  -d distace_between_profiles(pixel)
                   -g gps velocity file -r reference station -L List of stations

       -s : strat point of the profile
       -e : end   point of the profile
       -F : Fault coordinates (lat_first, lon_first, lat_end, lon_end)
       -n : number of transections                [default: 1]
       -d : distance between profiles in pixels   [default: 1]
       -p : flip profile left - right (yes or no) [default: no]
       -u : flip profile up   - down              [default: no]
       -S : source of GPS velocities (usgs,cmm4,pysar)
       -G : gps stations to compare with InSAR  (all,insar,profile)
            "all"     : all gps stations is projected to the profile
            "insar"   : same as all but limited to the area covered by insar
            "profile" : only those gps stations which are in the profile area]

       -l : lower  bound to display
       -h : higher bound to display
       -I : display InSAR velocity [on] or off
       -A : display Average InSAR velocity [on] or off
       -U : display Standard deviation of the InSAR velocity [on] or off
       -E : Export the generated transect to a matlab file [off] or on

   Example:

       transect.py -f geo_velocity.h5
       transect.py -f geo_velocity.h5 -s '5290,5579' -e '12177,482'
       transect.py -f geo_velocity_New_masked_masked.h5 -s '3967,7019' -e '12605,1261' -n 150 -d 10
                   -g usgs_velocities_NAfixed.txt -S usgs -r P625
       transect.py -f geo_velocity_New_masked_masked.h5 -g usgs_velocities_NAfixed.txt
                   -r P625 -F '33 30 24,-115 20 15,33 35 21,-116 10 16' -s '12644,1183' -e '6512,6227'
                   -n 100 -d 10 -p no -S usgs  -G insar
       transect.py -f geo_velocity_demCor_tropCor_masked_masked.h5 -F '33 30 24,-115 20 15,33 35 21,-116 10 16'
                   -n 100 -d 10 -p yes -g ../GPS_velocities_PBO_and_unavco.cmm4 -S pysar -r IMPS -n 230 -s '11904,93' -e '5389,5662' -E on

*****************************************************************************************
"""


def Usage():
    print(USAGE)


#####################################################################
def main(argv):
    dp = 1.0
    ntrans = 1
    save_to_mat = 'off'
    flip_profile = 'no'
    which_gps = 'all'
    flip_updown = 'yes'
    incidence_file = 'incidence_file'
    display_InSAR = 'on'
    display_Average = 'on'
    disp_std = 'on'

<<<<<<< HEAD
    # Input Args
    try:
        opts, args = getopt.getopt(
            argv, "f:s:e:n:d:g:l:h:r:L:F:p:u:G:S:i:I:A:U:E:")
    except getopt.GetoptError:
        Usage()
        sys.exit(1)

    for opt, arg in opts:
        if opt == '-f':
            velocityFile = arg
        elif opt == '-s':
            y0, x0 = [int(i) for i in arg.split(',')]
        elif opt == '-e':
            y1, x1 = [int(i) for i in arg.split(',')]
        elif opt == '-n':
            ntrans = int(arg)
        elif opt == '-d':
            dp = float(arg)
        elif opt == '-g':
            gpsFile = arg
        elif opt == '-r':
            refStation = arg
        elif opt == '-i':
            incidence_file = arg
        elif opt == '-L':
            stationsList = arg.split(',')
        elif opt == '-F':
            FaultCoords = arg.split(',')
        elif opt == '-p':
            flip_profile = arg
        elif opt == '-u':
            flip_updown = arg
            print(flip_updown)
        elif opt == '-G':
            which_gps = arg
        elif opt == '-S':
            gps_source = arg
        elif opt == '-h':
            hbound = float(arg)
        elif opt == '-l':
            lbound = float(arg)
        elif opt == '-I':
            display_InSAR = arg
        elif opt == '-A':
            display_Average = arg
        elif opt == '-U':
            disp_std = arg
        elif opt == '-E':
            save_to_mat = arg

    # Input File Info
    try:
        atr = readfile.read_attribute(velocityFile)
    except:
        Usage()
        sys.exit(1)
=======
    ##### Input Args
    try:  opts, args = getopt.getopt(argv,"f:s:e:n:d:g:l:h:r:L:F:p:u:G:S:i:I:A:U:E:")
    except getopt.GetoptError:   Usage() ; sys.exit(1)

    for opt,arg in opts:
        if   opt == '-f':   velocityFile = arg
        elif opt == '-s':   y0,x0  = [int(i) for i in arg.split(',')]
        elif opt == '-e':   y1,x1  = [int(i) for i in arg.split(',')]
        elif opt == '-n':   ntrans = int(arg)
        elif opt == '-d':   dp     = float(arg)
        elif opt == '-g':   gpsFile=arg
        elif opt == '-r':   refStation=arg
        elif opt == '-i':   incidence_file=arg
        elif opt == '-L':   stationsList = arg.split(',')
        elif opt == '-F':   FaultCoords  = arg.split(',')
        elif opt == '-p':   flip_profile = arg
        elif opt == '-u':   flip_updown  = arg; print flip_updown
        elif opt == '-G':   which_gps =arg
        elif opt == '-S':   gps_source=arg
        elif opt == '-h':   hbound=float(arg)
        elif opt == '-l':   lbound=float(arg)
        elif opt == '-I':   display_InSAR   = arg
        elif opt == '-A':   display_Average = arg
        elif opt == '-U':   disp_std        = arg
        elif opt == '-E':   save_to_mat     = arg

    ##### Input File Info
    try: atr = readfile.read_attribute(velocityFile)
    except:  Usage(); sys.exit(1)
>>>>>>> cd309070
    k = atr['FILE_TYPE']
    print('input file is '+k)

    h5file = h5py.File(velocityFile, 'r')
    z = h5file[k].get(k)[:]

    width = int(atr['WIDTH'])
    length = int(atr['LENGTH'])
    try:
        lat, lon, lat_step, lon_step, lat_all, lon_all = get_lat_lon(atr)
    except:
        print('radar coordinate')

    # Fault Coordinates
    try:
<<<<<<< HEAD
        Lat0 = dms2d(FaultCoords[0])
        Lon0 = dms2d(FaultCoords[1])
        Lat1 = dms2d(FaultCoords[2])
        Lon1 = dms2d(FaultCoords[3])
        Length, Width = np.shape(z)
        Yf0, Xf0 = find_row_column(Lon0, Lat0, lon, lat, lon_step, lat_step)
        Yf1, Xf1 = find_row_column(Lon1, Lat1, lon, lat, lon_step, lat_step)

        print('*********************************************')
        print(' Fault Coordinates:')
        print('   --------------------------  ')
        print('    Lat          Lon')
        print(str(Lat0) + ' , ' + str(Lon0))
        print(str(Lat1) + ' , ' + str(Lon1))
        print('   --------------------------  ')
        print('    row          column')
        print(str(Yf0) + ' , ' + str(Xf0))
        print(str(Yf1) + ' , ' + str(Xf1))
        print('*********************************************')
        # mf=float(Yf1-Yf0)/float((Xf1-Xf0))  # slope of the fault line
        # cf=float(Yf0-mf*Xf0)   # intercept of the fault line
        # df0=dist_point_from_line(mf,cf,x0,y0,1,1)   #distance of the profile start point from the Fault line
        # df1=dist_point_from_line(mf,cf,x1,y1,1,1)  #distance of the profile end point from the Fault line

        # mp=-1./mf  # slope of profile which is perpendicualr to the fault line
        # x1=int((df0+df1)/np.sqrt(1+mp**2)+x0)    # correcting the end point of the profile to be on a line perpendicular to the Fault
        # y1=int(mp*(x1-x0)+y0)
=======
        Lat0 = dms2d(FaultCoords[0]); Lon0 = dms2d(FaultCoords[1])
        Lat1 = dms2d(FaultCoords[2]); Lon1 = dms2d(FaultCoords[3])
        Length,Width=np.shape(z)
        Yf0,Xf0=find_row_column(Lon0,Lat0,lon,lat,lon_step,lat_step)
        Yf1,Xf1=find_row_column(Lon1,Lat1,lon,lat,lon_step,lat_step)

        print '*********************************************'
        print ' Fault Coordinates:'
        print '   --------------------------  '
        print '    Lat          Lon'
        print str(Lat0) + ' , ' +str(Lon0)
        print str(Lat1) + ' , ' +str(Lon1)
        print '   --------------------------  '
        print '    row          column'
        print str(Yf0) + ' , ' +str(Xf0)
        print str(Yf1) + ' , ' +str(Xf1)
        print '*********************************************'
        #mf=float(Yf1-Yf0)/float((Xf1-Xf0))  # slope of the fault line
        #cf=float(Yf0-mf*Xf0)   # intercept of the fault line
        #df0=dist_point_from_line(mf,cf,x0,y0,1,1)   #distance of the profile start point from the Fault line
        #df1=dist_point_from_line(mf,cf,x1,y1,1,1)  #distance of the profile end point from the Fault line

        #mp=-1./mf  # slope of profile which is perpendicualr to the fault line
        #x1=int((df0+df1)/np.sqrt(1+mp**2)+x0)    # correcting the end point of the profile to be on a line perpendicular to the Fault
        #y1=int(mp*(x1-x0)+y0)
>>>>>>> cd309070
    except:
        print('*********************************************')
        print('No information about the Fault coordinates!')
        print('*********************************************')

#############################################################################
    try:
        x0
        y0
        x1
        y1
    except:
        fig = plt.figure()
        ax = fig.add_subplot(111)
        ax.imshow(z)
<<<<<<< HEAD
        try:
            ax.plot([Xf0, Xf1], [Yf0, Yf1], 'k-')
        except:
            print('Fault line is not specified')

        xc = []
        yc = []
        print('please click on start and end point of the desired profile')

=======
        try: ax.plot([Xf0,Xf1],[Yf0,Yf1],'k-')
        except: print 'Fault line is not specified'

        xc=[]
        yc=[]
        print 'please click on start and end point of the desired profile'
>>>>>>> cd309070
        def onclick(event):
            if event.button == 1:
                print('click')
                xc.append(int(event.xdata))
                yc.append(int(event.ydata))
        cid = fig.canvas.mpl_connect('button_press_event', onclick)
        plt.show()
        x0 = xc[0]
        x1 = xc[1]
        y0 = yc[0]
        y1 = yc[1]
##############################################################################
    try:
<<<<<<< HEAD
        mf = float(Yf1-Yf0)/float((Xf1-Xf0))  # slope of the fault line
        cf = float(Yf0-mf*Xf0)   # intercept of the fault line
        # distance of the profile start point from the Fault line
        df0 = dist_point_from_line(mf, cf, x0, y0, 1, 1)
        # distance of the profile end point from the Fault line
        df1 = dist_point_from_line(mf, cf, x1, y1, 1, 1)

        mp = -1./mf  # slope of profile which is perpendicualr to the fault line
        # correcting the end point of the profile to be on a line perpendicular to the Fault
        x1 = int((df0+df1)/np.sqrt(1+mp**2)+x0)
        y1 = int(mp*(x1-x0)+y0)
=======
        mf=float(Yf1-Yf0)/float((Xf1-Xf0))  # slope of the fault line
        cf=float(Yf0-mf*Xf0)   # intercept of the fault line
        df0=dist_point_from_line(mf,cf,x0,y0,1,1)   #distance of the profile start point from the Fault line
        df1=dist_point_from_line(mf,cf,x1,y1,1,1)  #distance of the profile end point from the Fault line

        mp=-1./mf  # slope of profile which is perpendicualr to the fault line
        x1=int((df0+df1)/np.sqrt(1+mp**2)+x0)    # correcting the end point of the profile to be on a line perpendicular to the Fault
        y1=int(mp*(x1-x0)+y0)
>>>>>>> cd309070
    except:
        Info_aboutFault = 'No'

##############################################################################
<<<<<<< HEAD
    print('******************************************************')
    print('First profile coordinates:')
    print('Start point:  y = '+str(y0)+', x = '+str(x0))
    print('End   point:  y = '+str(y1)+', x = '+str(x1))
    print('******************************************************')
=======
    print '******************************************************'
    print 'First profile coordinates:'
    print 'Start point:  y = '+str(y0)+', x = '+str(x0)
    print 'End   point:  y = '+str(y1)+', x = '+str(x1)
    print '******************************************************'
>>>>>>> cd309070
    length = int(np.hypot(x1-x0, y1-y0))
    x, y = np.linspace(x0, x1, length), np.linspace(y0, y1, length)
    zi = z[y.astype(np.int), x.astype(np.int)]
    try:
        lat_transect = lat_all[y.astype(np.int), x.astype(np.int)]
        lon_transect = lon_all[y.astype(np.int), x.astype(np.int)]
    except:
<<<<<<< HEAD
        lat_transect = 'Nan'
        lon_transect = 'Nan'

    earth_radius = 6371e3    # in meter
=======
        lat_transect='Nan'
        lon_transect='Nan'

    earth_radius = 6371e3;    # in meter
>>>>>>> cd309070
    try:
        dx = float(atr['X_STEP'])*np.pi/180.0*earth_radius * \
            np.sin(np.mean(lat)*np.pi/180)
        dy = float(atr['Y_STEP'])*np.pi/180.0*earth_radius
        DX = (x-x0)*dx
        DY = (y-y0)*dy
        D = np.hypot(DX, DY)
        print('geo coordinate:')
        print('profile length = ' + str(D[-1]/1000.0) + ' km')
        # df0_km=dist_point_from_line(mf,cf,x0,y0,dx,dy)
    except:
<<<<<<< HEAD
        dx = float(atr['RANGE_PIXEL_SIZE'])
        dy = float(atr['AZIMUTH_PIXEL_SIZE'])
        DX = (x-x0)*dx
        DY = (y-y0)*dy
        D = np.hypot(DX, DY)
        print('radar coordinate:')
        print('profile length = ' + str(D[-1]/1000.0) + ' km')
        # df0_km=dist_point_from_line(mf,cf,x0,y0,dx,dy)

    try:
        df0_km = dist_point_from_line(mf, cf, x0, y0, dx, dy)
    except:
        print('Fault line is not specified')

    transect = np.zeros([len(D), ntrans])
    transect[:, 0] = zi
    XX0 = []
    XX1 = []
    YY0 = []
    YY1 = []
    XX0.append(x0)
    XX1.append(x1)
    YY0.append(y0)
    YY1.append(y1)

    if ntrans > 1:
        m = float(y1-y0)/float((x1-x0))
        c = float(y0-m*x0)
        m1 = -1.0/m
        if lat_transect == 'Nan':
            for i in range(1, ntrans):
                X0 = i*dp/np.sqrt(1+m1**2)+x0
                Y0 = m1*(X0-x0)+y0
                X1 = i*dp/np.sqrt(1+m1**2)+x1
                Y1 = m1*(X1-x1)+y1
                zi = get_transect(z, X0, Y0, X1, Y1)
                transect[:, i] = zi
                XX0.append(X0)
                XX1.append(X1)
                YY0.append(Y0)
                YY1.append(Y1)
        else:
            transect_lat = np.zeros([len(D), ntrans])
            transect_lat[:, 0] = lat_transect
            transect_lon = np.zeros([len(D), ntrans])
            transect_lon[:, 0] = lon_transect

            for i in range(1, ntrans):
                X0 = i*dp/np.sqrt(1+m1**2)+x0
                Y0 = m1*(X0-x0)+y0
                X1 = i*dp/np.sqrt(1+m1**2)+x1
                Y1 = m1*(X1-x1)+y1
                zi = get_transect(z, X0, Y0, X1, Y1)
                lat_transect = get_transect(lat_all, X0, Y0, X1, Y1)
                lon_transect = get_transect(lon_all, X0, Y0, X1, Y1)
                transect[:, i] = zi
                transect_lat[:, i] = lat_transect
                transect_lon[:, i] = lon_transect
                XX0.append(X0)
                XX1.append(X1)
                YY0.append(Y0)
                YY1.append(Y1)

    #############################################
    try:
        m_prof_edge, c_prof_edge = line(XX0[0], YY0[0], XX0[-1], YY0[-1])
    except:
        print('Plotting one profile')

    ###############################################################################
    if flip_profile == 'yes':
        transect = np.flipud(transect)
        try:
            df0_km = np.max(D)-df0_km
        except:
            print('')

    print('******************************************************')
    try:
        gpsFile
    except:
        gpsFile = 'Nogps'
    print('GPS velocity file:')
    print(gpsFile)
    print('*******************************************************')
    if os.path.isfile(gpsFile):
        insarData = z
        del z
        fileName, fileExtension = os.path.splitext(gpsFile)
      #  print fileExtension
      #  if fileExtension =='.cmm4':
      #      print 'reading cmm4 velocities'
      #      Stations, gpsData = redGPSfile_cmm4(gpsFile)
      #      idxRef=Stations.index(refStation)
      #      Lon,Lat,Ve,Vn,Se,Sn,Corr,Hrate,H12=gpsData[idxRef,:]
      #      Lon=Lon-360.0
        # Lat,Lon,Ve,Se,Vn,Sn,Corr,NumEpochs,timeSpan,AvgEpochTimes = gpsData[idxRef,:]
      #      Vu=0
      #  else:
      #      Stations, gpsData = redGPSfile(gpsFile)
      #      idxRef=Stations.index(refStation)
      #      Lat,Lon,Vn,Ve,Sn,Se,Corr,Vu,Su = gpsData[idxRef,:]

        Stations, Lat, Lon, Ve, Se, Vn, Sn = readGPSfile(gpsFile, gps_source)
        idxRef = Stations.index(refStation)
        Length, Width = np.shape(insarData)
       # lat,lon,lat_step,lon_step = get_lat_lon(h5file,Length,Width)
        lat, lon, lat_step, lon_step, lat_all, lon_all = get_lat_lon(h5file)
        IDYref, IDXref = find_row_column(
            Lon[idxRef], Lat[idxRef], lon, lat, lon_step, lat_step)
        if (not np.isnan(IDYref)) and (not np.isnan(IDXref)):
            print('referencing InSAR data to the GPS station at : ' +
                  str(IDYref) + ' , ' + str(IDXref))
            if not np.isnan(insarData[IDYref][IDXref]):
                transect = transect - insarData[IDYref][IDXref]
                insarData = insarData - insarData[IDYref][IDXref]

            else:

                print(""" 
=======
        dx=float(atr['RANGE_PIXEL_SIZE'])
        dy=float(atr['AZIMUTH_PIXEL_SIZE'])
        DX=(x-x0)*dx
        DY=(y-y0)*dy
        D=np.hypot(DX, DY)

        print 'radar coordinate:'
        print 'profile length = ' +str(D[-1]/1000.0) + ' km'
        # df0_km=dist_point_from_line(mf,cf,x0,y0,dx,dy)

    try: df0_km=dist_point_from_line(mf,cf,x0,y0,dx,dy)
    except: print 'Fault line is not specified'

#    import pdb; pdb.set_trace()


    transect      = np.zeros([len(D),ntrans])
    transect[:,0] = zi
    XX0=[];XX1=[]
    YY0=[];YY1=[]
    XX0.append(x0);XX1.append(x1)
    YY0.append(y0);YY1.append(y1)

    if ntrans >1:
        m  = float(y1-y0)/float((x1-x0))
        c  = float(y0-m*x0)
        m1 = -1.0/m
        if lat_transect=='Nan':
            for i in range(1,ntrans):
                X0=i*dp/np.sqrt(1+m1**2)+x0
                Y0=m1*(X0-x0)+y0
                X1=i*dp/np.sqrt(1+m1**2)+x1
                Y1=m1*(X1-x1)+y1
                zi=get_transect(z,X0,Y0,X1,Y1)
                transect[:,i]=zi
                XX0.append(X0);XX1.append(X1);
                YY0.append(Y0);YY1.append(Y1);
        else:
            transect_lat      = np.zeros([len(D),ntrans])
            transect_lat[:,0] = lat_transect
            transect_lon      = np.zeros([len(D),ntrans])
            transect_lon[:,0] = lon_transect

            for i in range(1,ntrans):
                X0=i*dp/np.sqrt(1+m1**2)+x0
                Y0=m1*(X0-x0)+y0
                X1=i*dp/np.sqrt(1+m1**2)+x1
                Y1=m1*(X1-x1)+y1
                zi=get_transect(z,X0,Y0,X1,Y1)
                lat_transect=get_transect(lat_all,X0,Y0,X1,Y1)
                lon_transect=get_transect(lon_all,X0,Y0,X1,Y1)
                transect[:,i]=zi
                transect_lat[:,i]=lat_transect
                transect_lon[:,i]=lon_transect
                XX0.append(X0);XX1.append(X1);
                YY0.append(Y0);YY1.append(Y1);


    #############################################
    try:  m_prof_edge,c_prof_edge=line(XX0[0],YY0[0],XX0[-1],YY0[-1])
    except:  print 'Plotting one profile'

    ###############################################################################
    if flip_profile=='yes':
        transect=np.flipud(transect);
        try:         df0_km=np.max(D)-df0_km;
        except:    print '';


    print '******************************************************'
    try:    gpsFile
    except: gpsFile='Nogps'
    print 'GPS velocity file:'
    print gpsFile
    print '*******************************************************'
    if os.path.isfile(gpsFile):
       insarData=z
       del z
       fileName, fileExtension = os.path.splitext(gpsFile)
     #  print fileExtension
     #  if fileExtension =='.cmm4':
     #      print 'reading cmm4 velocities'
     #      Stations, gpsData = redGPSfile_cmm4(gpsFile)
     #      idxRef=Stations.index(refStation)
     #      Lon,Lat,Ve,Vn,Se,Sn,Corr,Hrate,H12=gpsData[idxRef,:]
     #      Lon=Lon-360.0
          # Lat,Lon,Ve,Se,Vn,Sn,Corr,NumEpochs,timeSpan,AvgEpochTimes = gpsData[idxRef,:]
     #      Vu=0
     #  else:
     #      Stations, gpsData = redGPSfile(gpsFile)
     #      idxRef=Stations.index(refStation)
     #      Lat,Lon,Vn,Ve,Sn,Se,Corr,Vu,Su = gpsData[idxRef,:]

       Stations,Lat,Lon,Ve,Se,Vn,Sn=readGPSfile(gpsFile,gps_source)
       idxRef=Stations.index(refStation)
       Length,Width=np.shape(insarData)
      # lat,lon,lat_step,lon_step = get_lat_lon(h5file,Length,Width)
       lat,lon,lat_step,lon_step,lat_all,lon_all=get_lat_lon(h5file)
       IDYref,IDXref=find_row_column(Lon[idxRef],Lat[idxRef],lon,lat,lon_step,lat_step)
       if (not np.isnan(IDYref)) and (not np.isnan(IDXref)):
         print 'referencing InSAR data to the GPS station at : ' + str(IDYref) + ' , '+ str(IDXref)
         if not np.isnan(insarData[IDYref][IDXref]):
             transect = transect - insarData[IDYref][IDXref]
             insarData=insarData - insarData[IDYref][IDXref]

         else:

             print '''
>>>>>>> cd309070
%%%%%%%%%%%%%%%%%%%%%%%%%%%%%%%%%%%%%%%%%%%%%%%%%%%%%%%%%%%%%%%%%%%%%%%%%%%%%%%%%%%%%

      WARNING: nan value for InSAR data at the refernce pixel!
               reference station should be a pixel with valid value in InSAR data.

               please select another GPS station as the reference station.

<<<<<<< HEAD
%%%%%%%%%%%%%%%%%%%%%%%%%%%%%%%%%%%%%%%%%%%%%%%%%%%%%%%%%%%%%%%%%%%%%%%%%%%%%%%%%%%%%                       
                   """)
                sys.exit(1)
        else:
            print('WARNING:')
            print('Reference GPS station is out of the area covered by InSAR data')
            print('please select another GPS station as the reference station.')
            sys.exit(1)

        try:
            stationsList
        except:
            stationsList = Stations

       # theta=23.0*np.pi/180.0
        if os.path.isfile(incidence_file):
            print('Using exact look angle for each pixel')
            h5file_theta = h5py.File(incidence_file, 'r')
            dset = h5file_theta['mask'].get('mask')
            theta = dset[0:dset.shape[0], 0:dset.shape[1]]
            theta = theta*np.pi/180.0
        else:
            print('Using average look angle')
            theta = np.ones(np.shape(insarData))*23.0*np.pi/180.0

        heading = 193.0*np.pi/180.0

      #  unitVec=[-np.sin(theta)*np.sin(heading),-np.cos(heading)*np.sin(theta),-np.cos(theta)]
        unitVec = [np.cos(heading)*np.sin(theta), -np.sin(theta)
                   * np.sin(heading), 0]  # -np.cos(theta)]

       #  [0.0806152480932643, 0.34918300221540616, -0.93358042649720174]
        # print unitVec
        # unitVec=[0.3,-0.09,0.9]
       # unitVec=[-0.3,0.09,-0.9]
       # unitVec=[-0.3,0.09,0]

       # print '*******************************************'
       # print 'unit vector to project GPS to InSAR LOS:'
       # print unitVec
       # print '*******************************************'
       # gpsLOS_ref=unitVec[0]*Ve[idxRef]+unitVec[1]*Vn[idxRef]#+unitVec[2]*Vu[idxRef]
=======
%%%%%%%%%%%%%%%%%%%%%%%%%%%%%%%%%%%%%%%%%%%%%%%%%%%%%%%%%%%%%%%%%%%%%%%%%%%%%%%%%%%%%
                   '''
             sys.exit(1)
       else:
         print 'WARNING:'
         print 'Reference GPS station is out of the area covered by InSAR data'
         print 'please select another GPS station as the reference station.'
         sys.exit(1)

       try:
         stationsList
       except:
         stationsList = Stations


      # theta=23.0*np.pi/180.0
       if os.path.isfile(incidence_file):
           print 'Using exact look angle for each pixel'
           h5file_theta=h5py.File(incidence_file,'r')
           dset=h5file_theta['mask'].get('mask')
           theta=dset[0:dset.shape[0],0:dset.shape[1]]
           theta=theta*np.pi/180.0
       else:
           print 'Using average look angle'
           theta=np.ones(np.shape(insarData))*23.0*np.pi/180.0

       heading=193.0*np.pi/180.0

     #  unitVec=[-np.sin(theta)*np.sin(heading),-np.cos(heading)*np.sin(theta),-np.cos(theta)]
       unitVec=[np.cos(heading)*np.sin(theta),-np.sin(theta)*np.sin(heading),0]#-np.cos(theta)]

      #  [0.0806152480932643, 0.34918300221540616, -0.93358042649720174]
       # print unitVec
       # unitVec=[0.3,-0.09,0.9]
      # unitVec=[-0.3,0.09,-0.9]
      # unitVec=[-0.3,0.09,0]

      # print '*******************************************'
      # print 'unit vector to project GPS to InSAR LOS:'
      # print unitVec
      # print '*******************************************'
      # gpsLOS_ref=unitVec[0]*Ve[idxRef]+unitVec[1]*Vn[idxRef]#+unitVec[2]*Vu[idxRef]
>>>>>>> cd309070

#       print np.shape(theta)
#       print IDYref
#       print IDXref
#       print theta[IDYref,IDXref]

<<<<<<< HEAD
        gpsLOS_ref = gps_to_LOS(
            Ve[idxRef], Vn[idxRef], theta[IDYref, IDXref], heading)
        print('%%%%%%^^^^^^^%%%%%%%%')
        print(gpsLOS_ref/1000.0)
       # insarData=insarData -gpsLOS_ref/1000.0
       # transect = transect -gpsLOS_ref/1000.0

        GPS = []
        GPS_station = []
        GPSx = []
        GPSy = []
        GPS_lat = []
        GPS_lon = []
        for st in stationsList:
            try:
                idx = Stations.index(st)

           # gpsLOS = unitVec[0]*Ve[idx]+unitVec[1]*Vn[idx]#+unitVec[2]*Vu[idx]

            #  gpsLOS = gps_to_LOS(Ve[idx],Vn[idx],theta[idx],heading)
            #  gpsLOS=gpsLOS-gpsLOS_ref

                IDY, IDX = find_row_column(
                    Lon[idx], Lat[idx], lon, lat, lon_step, lat_step)
                print(theta[IDY, IDX])
                gpsLOS = gps_to_LOS(Ve[idx], Vn[idx], theta[IDY, IDX], heading)
            #  gpsLOS = gpsLOS-gpsLOS_ref

                if which_gps == 'all':
                    if theta[IDY, IDX] != 0.0:
                        GPS.append(gpsLOS-gpsLOS_ref)
                        GPS_station.append(st)
                        GPSx.append(IDX)
                        GPSy.append(IDY)
                        GPS_lat.append(Lat[idx])
                        GPS_lon.append(Lon[idx])
                elif not np.isnan(insarData[IDY][IDX]):
                    if theta[IDY, IDX] != 0.0:
                        GPS.append(gpsLOS-gpsLOS_ref)
                        GPS_station.append(st)
                        GPSx.append(IDX)
                        GPSy.append(IDY)
                        GPS_lat.append(Lat[idx])
                        GPS_lon.append(Lon[idx])
            except:
                NoInSAR = 'yes'

       # print GPS_station
       # print gpsLOS
        DistGPS = []
        GPS_in_bound = []
        GPS_in_bound_st = []
        GPSxx = []
        GPSyy = []
        for i in range(len(GPS_station)):
            gx = GPSx[i]
            gy = GPSy[i]
    #        print '******************'
       #   print gx
       #   print gy
            if which_gps in ['all', 'insar']:
                check_result = 'True'
            else:
                check_result = check_st_in_box(
                    gx, gy, x0, y0, x1, y1, X0, Y0, X1, Y1)

            if check_result == 'True':
                check_result2 = check_st_in_box2(
                    gx, gy, x0, y0, x1, y1, X0, Y0, X1, Y1)
                GPS_in_bound_st.append(GPS_station[i])
                GPS_in_bound.append(GPS[i])
                GPSxx.append(GPSx[i])
                GPSyy.append(GPSy[i])
           # gy=y0+1
           # gx=x0+1
           # gxp,gyp=get_intersect(m,c,gx,gy)
           # Dx=dx*(gx-gxp);Dy=dy*(gy-gyp)
           # print gxp
           # print gyp
                # distance of GPS station from the first profile line
                dg = dist_point_from_line(m, c, gx, gy, 1, 1)
           # DistGPS.append(np.hypot(Dx,Dy))
           # X0=dg/np.sqrt(1+m1**2)+x0
           # Y0=m1*(X0-x0)+y0
           # DistGPS.append(np.hypot(dx*(gx-X0), dy*(gy-Y0)))

                DistGPS.append(dist_point_from_line(
                    m_prof_edge, c_prof_edge, GPSx[i], GPSy[i], dx, dy))

        print('****************************************************')
        print('GPS stations in the profile area:')
        print(GPS_in_bound_st)
        print('****************************************************')
        GPS_in_bound = np.array(GPS_in_bound)
        DistGPS = np.array(DistGPS)
    #    axes[1].plot(DistGPS/1000.0, -1*GPS_in_bound/1000, 'bo')

    if gpsFile == 'Nogps':

        insarData = z
        GPSxx = []
        GPSyy = []
        GPSx = []
        GPSy = []
        GPS = []
        XX0[0] = x0
        XX1[0] = x1
        YY0[0] = y0
        YY1[0] = y1

    # else:

    print('****************')
    print('flip up-down')
    print(flip_updown)

    if flip_updown == 'yes' and gpsFile != 'Nogps':
        print('Flipping up-down')
        transect = -1*transect
        GPS_in_bound = -1*GPS_in_bound
    elif flip_updown == 'yes':
        print('Flipping up-down')
        transect = -1*transect

    if flip_profile == 'yes' and gpsFile != 'Nogps':

        GPS = np.flipud(GPS)
        GPS_in_bound = np.flipud(GPS_in_bound)
        DistGPS = np.flipud(max(D)-DistGPS)
=======
       gpsLOS_ref = gps_to_LOS(Ve[idxRef],Vn[idxRef],theta[IDYref,IDXref],heading)
       print '%%%%%%^^^^^^^%%%%%%%%'
       print gpsLOS_ref/1000.0
      # insarData=insarData -gpsLOS_ref/1000.0
      # transect = transect -gpsLOS_ref/1000.0

       GPS=[]
       GPS_station=[]
       GPSx=[]
       GPSy=[]
       GPS_lat=[]
       GPS_lon=[]
       for st in stationsList:
         try :
           idx=Stations.index(st)

          # gpsLOS = unitVec[0]*Ve[idx]+unitVec[1]*Vn[idx]#+unitVec[2]*Vu[idx]

         #  gpsLOS = gps_to_LOS(Ve[idx],Vn[idx],theta[idx],heading)
         #  gpsLOS=gpsLOS-gpsLOS_ref

           IDY,IDX=find_row_column(Lon[idx],Lat[idx],lon,lat,lon_step,lat_step)
           print theta[IDY,IDX]
           gpsLOS = gps_to_LOS(Ve[idx],Vn[idx],theta[IDY,IDX],heading)
         #  gpsLOS = gpsLOS-gpsLOS_ref

           if which_gps =='all':
             if theta[IDY,IDX]!=0.0:
               GPS.append(gpsLOS-gpsLOS_ref)
               GPS_station.append(st)
               GPSx.append(IDX)
               GPSy.append(IDY)
               GPS_lat.append(Lat[idx])
               GPS_lon.append(Lon[idx])
           elif not np.isnan(insarData[IDY][IDX]):
             if theta[IDY,IDX]!=0.0:
               GPS.append(gpsLOS-gpsLOS_ref)
               GPS_station.append(st)
               GPSx.append(IDX)
               GPSy.append(IDY)
               GPS_lat.append(Lat[idx])
               GPS_lon.append(Lon[idx])
         except:
           NoInSAR='yes'

      # print GPS_station
      # print gpsLOS
       DistGPS=[]
       GPS_in_bound=[]
       GPS_in_bound_st=[]
       GPSxx=[]
       GPSyy=[]
       for i in range(len(GPS_station)):
         gx=GPSx[i]
         gy=GPSy[i]
 #        print '******************'
      #   print gx
      #   print gy
         if which_gps in ['all','insar']:
             check_result = 'True'
         else:
             check_result=check_st_in_box(gx,gy,x0,y0,x1,y1,X0,Y0,X1,Y1)

         if check_result=='True':
           check_result2=check_st_in_box2(gx,gy,x0,y0,x1,y1,X0,Y0,X1,Y1)
           GPS_in_bound_st.append(GPS_station[i])
           GPS_in_bound.append(GPS[i])
           GPSxx.append(GPSx[i])
           GPSyy.append(GPSy[i])
          # gy=y0+1
          # gx=x0+1
          # gxp,gyp=get_intersect(m,c,gx,gy)
          # Dx=dx*(gx-gxp);Dy=dy*(gy-gyp)
          # print gxp
          # print gyp
           dg = dist_point_from_line(m,c,gx,gy,1,1) # distance of GPS station from the first profile line
          # DistGPS.append(np.hypot(Dx,Dy))
          # X0=dg/np.sqrt(1+m1**2)+x0
          # Y0=m1*(X0-x0)+y0
          # DistGPS.append(np.hypot(dx*(gx-X0), dy*(gy-Y0)))

           DistGPS.append(dist_point_from_line(m_prof_edge,c_prof_edge,GPSx[i],GPSy[i],dx,dy))


       print '****************************************************'
       print 'GPS stations in the profile area:'
       print GPS_in_bound_st
       print '****************************************************'
       GPS_in_bound = np.array(GPS_in_bound)
       DistGPS = np.array(DistGPS)
   #    axes[1].plot(DistGPS/1000.0, -1*GPS_in_bound/1000, 'bo')

    if gpsFile=='Nogps':

        insarData=z
        GPSxx=[]
        GPSyy=[]
        GPSx=[];GPSy=[]
        GPS=[]
        XX0[0]=x0;XX1[0]=x1;YY0[0]=y0;YY1[0]=y1

   # else:

    print '****************'
    print 'flip up-down'
    print flip_updown

    if flip_updown=='yes' and gpsFile!='Nogps':
       print 'Flipping up-down'
       transect=-1*transect
       GPS_in_bound=-1*GPS_in_bound
    elif flip_updown=='yes':
       print 'Flipping up-down'
       transect=-1*transect


    if flip_profile=='yes' and gpsFile!='Nogps':

       GPS=np.flipud(GPS)
       GPS_in_bound=np.flipud(GPS_in_bound)
       DistGPS=np.flipud(max(D)-DistGPS)

>>>>>>> cd309070

    fig, axes = plt.subplots(nrows=2)
    axes[0].imshow(insarData)
    for i in range(ntrans):
        axes[0].plot([XX0[i], XX1[i]], [YY0[i], YY1[i]], 'r-')

<<<<<<< HEAD
    axes[0].plot(GPSx, GPSy, 'b^')
    axes[0].plot(GPSxx, GPSyy, 'k^')
    if gpsFile != 'Nogps':
        axes[0].plot(IDXref, IDYref, 'r^')
=======
    axes[0].plot(GPSx,GPSy,'b^')
    axes[0].plot(GPSxx,GPSyy,'k^')
    if gpsFile!='Nogps':
        axes[0].plot(IDXref,IDYref,'r^')
>>>>>>> cd309070
    axes[0].axis('image')
    axes[1].plot(D/1000.0, transect, 'ko', ms=1)

    avgInSAR = np.array(nanmean(transect, axis=1))
    stdInSAR = np.array(nanstd(transect, axis=1))
  #  print avgInSAR
  #  print stdInSAR

<<<<<<< HEAD
    # std=np.std(transect,1)
    # axes[1].plot(D/1000.0, avgInSAR, 'r-')
=======
      #std=np.std(transect,1)
   # axes[1].plot(D/1000.0, avgInSAR, 'r-')
>>>>>>> cd309070
    try:
        axes[1].plot(DistGPS/1000.0, -1*GPS_in_bound/1000, 'b^', ms=10)
    except:
        print('')
    # pl.fill_between(x, y-error, y+error,alpha=0.6, facecolor='0.20')
    # print transect
#############################################################################

    fig2, axes2 = plt.subplots(nrows=1)
    axes2.imshow(insarData)
    # for i in range(ntrans):
    axes2.plot([XX0[0], XX1[0]], [YY0[0], YY1[0]], 'k-')
    axes2.plot([XX0[-1], XX1[-1]], [YY0[-1], YY1[-1]], 'k-')
    axes2.plot([XX0[0], XX0[-1]], [YY0[0], YY0[-1]], 'k-')
    axes2.plot([XX1[0], XX1[-1]], [YY1[0], YY1[-1]], 'k-')

    try:
        axes2.plot([Xf0, Xf1], [Yf0, Yf1], 'k-')
    except:
<<<<<<< HEAD
        FaultLine = 'None'
=======
       FaultLine='None'

>>>>>>> cd309070

    axes2.plot(GPSx, GPSy, 'b^')
    axes2.plot(GPSxx, GPSyy, 'k^')
    if gpsFile != 'Nogps':
        axes2.plot(IDXref, IDYref, 'r^')
    axes2.axis('image')

    figName = 'transect_area.png'
<<<<<<< HEAD
    print('writing '+figName)
=======
    print 'writing '+figName
>>>>>>> cd309070
    plt.savefig(figName)

#############################################################################
    fig = plt.figure()
    fig.set_size_inches(10, 4)
    ax = plt.Axes(fig, [0., 0., 1., 1.], )
    ax = fig.add_subplot(111)
    if display_InSAR in ['on', 'On', 'ON']:
        ax.plot(D/1000.0, transect*1000, 'o', ms=1, mfc='Black', linewidth='0')


############################################################################
# save the profile data:
<<<<<<< HEAD
    if save_to_mat in ['ON', 'on', 'On', 'yes', 'y', 'YES', 'Yes']:
        import scipy.io as sio
        matFile = 'transect.mat'
        dataset = {}
        dataset['datavec'] = transect
        try:
            dataset['lat'] = transect_lat
            dataset['lon'] = transect_lon
        except:
            dataset['lat'] = 'Nan'
            dataset['lon'] = 'Nan'
        dataset['Unit'] = 'm'
        dataset['Distance_along_profile'] = D
        print('*****************************************')
        print('')
        print('writing transect to >>> '+matFile)
        sio.savemat(matFile, {'dataset': dataset})
        print('')
        print('*****************************************')
############################################################################
    #   ax.plot(D/1000.0, avgInSAR*1000, 'r-')
=======
    if save_to_mat in ['ON','on','On','yes','y','YES','Yes']:
       import scipy.io as sio
       matFile='transect.mat'
       dataset={}
       dataset['datavec']=transect
       try:
         dataset['lat']=transect_lat
         dataset['lon']=transect_lon
       except:
         dataset['lat']='Nan'
         dataset['lon']='Nan'
       dataset['Unit']='m'
       dataset['Distance_along_profile']=D
       print '*****************************************'
       print ''
       print 'writing transect to >>> '+matFile
       sio.savemat(matFile, {'dataset': dataset})
       print ''
       print '*****************************************'
############################################################################
 #   ax.plot(D/1000.0, avgInSAR*1000, 'r-')
>>>>>>> cd309070

#    ax.plot(D/1000.0,transect*1000/(np.sin(23.*np.pi/180.)*np.cos(38.*np.pi/180.0)),'o',ms=1,mfc='Black', linewidth='0')
#    ax.plot(D/1000.0, avgInSAR*1000/(np.sin(23.*np.pi/180.)*np.cos(38.*np.pi/180.0)), 'r-')

#############################################################################
<<<<<<< HEAD
    if disp_std in ['on', 'On', 'ON']:

        for i in np.arange(0.0, 1.01, 0.01):
            # ,color='#DCDCDC')#'LightGrey')
            ax.plot(D/1000.0, (avgInSAR-i*stdInSAR) *
                    1000, '-', color='#DCDCDC', alpha=0.5)
        for i in np.arange(0.0, 1.01, 0.01):
            ax.plot(D/1000.0, (avgInSAR+i*stdInSAR)*1000, '-',
                    color='#DCDCDC', alpha=0.5)  # 'LightGrey')
#############################################################################
    if display_Average in ['on', 'On', 'ON']:
        ax.plot(D/1000.0, avgInSAR*1000, 'r-')
=======
    if disp_std in ['on','On','ON']:

       for i in np.arange(0.0,1.01,0.01):
          ax.plot(D/1000.0, (avgInSAR-i*stdInSAR)*1000, '-',color='#DCDCDC',alpha=0.5)#,color='#DCDCDC')#'LightGrey')
       for i in np.arange(0.0,1.01,0.01):
          ax.plot(D/1000.0, (avgInSAR+i*stdInSAR)*1000, '-',color='#DCDCDC',alpha=0.5)#'LightGrey')
#############################################################################
    if display_Average in ['on','On','ON']:
       ax.plot(D/1000.0, avgInSAR*1000, 'r-')
>>>>>>> cd309070
###########
  # ax.fill_between(D/1000.0, (avgInSAR-stdInSAR)*1000, (avgInSAR+stdInSAR)*1000,where=(avgInSAR+stdInSAR)*1000>=(avgInSAR-stdInSAR)*1000,alpha=1, facecolor='Red')

    try:
<<<<<<< HEAD
        ax.plot(DistGPS/1000.0, -1*GPS_in_bound, '^', ms=10, mfc='Cyan')
=======
        ax.plot(DistGPS/1000.0, -1*GPS_in_bound, '^',ms=10,mfc='Cyan')
>>>>>>> cd309070
    except:
        print('')
    ax.set_ylabel('LOS velocity [mm/yr]', fontsize=26)
    ax.set_xlabel('Distance along profile [km]', fontsize=26)

    # print '******************'
    # print 'Dsitance of fault from the beginig of profile(km):'
    # print df0_km/1000.0

    ###################################################################
    # lower and higher bounds for diplaying the profile

    try:
        lbound
        hbound
    except:
        lbound = np.nanmin(transect)*1000
        hbound = np.nanmax(transect)*1000

    ###################################################################
    # To plot the Fault location on the profile
    try:
        ax.plot([df0_km/1000.0, df0_km/1000.0], [lbound, hbound],
                '--', color='black', linewidth='2')
    except:
        fault_loc = 'None'

    ###################################################################

<<<<<<< HEAD
    try:
        ax.set_ylim(lbound, hbound)
=======

    try:
         ax.set_ylim(lbound,hbound)
>>>>>>> cd309070
    except:
        ylim = 'no'

<<<<<<< HEAD
    # try:
    #      ax.set_xlim(-10,300)
    # except:
=======
   # try:
   #      ax.set_xlim(-10,300)
   # except:
>>>>>>> cd309070
    #     xlim='no'


##########
# Temporary To plot DEM
    # try:
#    majorLocator = MultipleLocator(5)
#    ax.yaxis.set_major_locator(majorLocator)
#    minorLocator   = MultipleLocator(1)
#    ax.yaxis.set_minor_locator(minorLocator)

#    plt.tick_params(which='major', length=15,width=2)
#    plt.tick_params(which='minor', length=6,width=2)

#    try:
#       for tick in ax.xaxis.get_major_ticks():
#                tick.label.set_fontsize(26)
#       for tick in ax.yaxis.get_major_ticks():
#                tick.label.set_fontsize(26)
#
#       plt.tick_params(which='major', length=15,width=2)
#       plt.tick_params(which='minor', length=6,width=2)
#    except:
#       print 'couldn not fix the ticks! '

    figName = 'transect.png'
    print('writing '+figName)
    plt.savefig(figName)
    print('')
    print('________________________________')
    plt.show()

<<<<<<< HEAD

#############################################################################
if __name__ == '__main__':
    main(sys.argv[1:])
=======

if __name__ == '__main__':

  main(sys.argv[1:])
>>>>>>> cd309070
<|MERGE_RESOLUTION|>--- conflicted
+++ resolved
@@ -1,6 +1,6 @@
 #!/usr/bin/env python3
 ############################################################
-# Program is part of PySAR v1.0                            #
+# Program is part of PySAR                                 #
 # Copyright(c) 2013, Heresh Fattahi                        #
 # Author:  Heresh Fattahi                                  #
 ############################################################
@@ -35,33 +35,6 @@
     return gpsLOS
 
 ############################################################
-<<<<<<< HEAD
-
-
-def check_st_in_box(x, y, x0, y0, x1, y1, X0, Y0, X1, Y1):
-
-    m1 = float(y1-y0)/float((x1-x0))
-    c1 = float(y0-m1*x0)
-
-    m2 = float(Y1-Y0)/float((X1-X0))
-    c2 = float(Y0-m2*X0)
-
-    m3 = float(y0-Y0)/float((x0-X0))
-    c3 = float(Y0-m3*X0)
-
-    m4 = float(y1-Y1)/float((x1-X1))
-    c4 = float(Y1-m4*X1)
-
-    yy1 = m1*x+c1
-    yy2 = m2*x+c2
-
-    yy = [yy1, yy2]
-    yy.sort()
-
-    xx3 = (y-c3)/m3
-    xx4 = (y-c4)/m4
-    xx = [xx3, xx4]
-=======
 def check_st_in_box(x,y,x0,y0,x1,y1,X0,Y0,X1,Y1):
 
     m1=float(y1-y0)/float((x1-x0))
@@ -86,16 +59,12 @@
     xx3=(y-c3)/m3
     xx4=(y-c4)/m4
     xx=[xx3,xx4]
->>>>>>> cd309070
     xx.sort()
     if y >= yy[0] and y <= yy[1] and x >= xx[0] and x <= xx[1]:
         Check_result = 'True'
     else:
-<<<<<<< HEAD
-        Check_result = 'False'
-=======
         Check_result='False'
->>>>>>> cd309070
+
 
     return Check_result
 
@@ -137,13 +106,9 @@
 def dist_point_from_line(m, c, x, y, dx, dy):
     # finds the distance of a point at x ,y xoordinate
     # from a line with Y =  mX +c
-
-<<<<<<< HEAD
     d = np.sqrt((((x+m*y-m*c)/(m**2+1)-x)*dx)**2 +
                 ((m*(x+m*y-m*c)/(m**2+1)+c-y)*dy)**2)
-=======
-    d=np.sqrt((((x+m*y-m*c)/(m**2+1)-x)*dx)**2+((m*(x+m*y-m*c)/(m**2+1)+c-y)*dy)**2)
->>>>>>> cd309070
+
     #  a=m;b=-1;
     # d=np.abs(a*x+b*y+c)/np.sqrt(a**2+b**2)
     return d
@@ -159,7 +124,6 @@
 
 
 ############################################################
-<<<<<<< HEAD
 def readGPSfile(gpsFile, gps_source):
     if gps_source in ['cmm4', 'CMM4']:
 
@@ -181,28 +145,10 @@
                 Se.append(gpsData[i, 3])
                 Vn.append(gpsData[i, 4])
                 Sn.append(gpsData[i, 5])
-=======
-def readGPSfile(gpsFile,gps_source):
-    if gps_source in ['cmm4','CMM4']:
-
-        gpsData = np.loadtxt(gpsFile,usecols = (1,2,3,4,5,6,7,8,9,10))
-        Stations = np.loadtxt(gpsFile,dtype=str,usecols = (0,1))[:,0]
-
-        St=[]; Lon=[];Lat=[];Ve=[];Vn=[];Se=[];Sn=[]
-        for i in range(gpsData.shape[0]):
-            if 'GPS' in Stations[i]:
-                Lat.append(gpsData[i,0])
-                Lon.append(gpsData[i,1])
-                Ve.append(gpsData[i,2])
-                Se.append(gpsData[i,3])
-                Vn.append(gpsData[i,4])
-                Sn.append(gpsData[i,5])
->>>>>>> cd309070
                 St.append(Stations[i])
 
     elif gps_source == 'pysar':
 
-<<<<<<< HEAD
         gpsData = np.loadtxt(gpsFile, usecols=(1, 2, 3, 4, 5, 6))  # ,7,8,9))
         Stations = np.loadtxt(gpsFile, dtype=str, usecols=(0, 1))[:, 0]
 
@@ -213,12 +159,6 @@
         Vn = []
         Se = []
         Sn = []
-=======
-        gpsData = np.loadtxt(gpsFile,usecols = (1,2,3,4,5,6))#,7,8,9))
-        Stations = np.loadtxt(gpsFile,dtype=str,usecols = (0,1))[:,0]
-
-        St=[];Lon=[];Lat=[];Ve=[];Vn=[];Se=[];Sn=[]
->>>>>>> cd309070
 
         for i in range(gpsData.shape[0]):
             Lon.append(gpsData[i, 0])
@@ -229,7 +169,6 @@
             Sn.append(gpsData[i, 5])
             St.append(Stations[i])
 
-<<<<<<< HEAD
     elif gps_source in ['usgs', 'USGS']:
 
         gpsData_Hz = np.loadtxt(gpsFile, usecols=(0, 1, 2, 3, 4, 5, 6))
@@ -244,16 +183,6 @@
         Vn = []
         Se = []
         Sn = []
-=======
-    elif gps_source in ['usgs','USGS']:
-
-        gpsData_Hz = np.loadtxt(gpsFile,usecols = (0,1,2,3,4,5,6))
-        gpsData_up = np.loadtxt(gpsFile,usecols = (8,9))
-        gpsData=np.hstack((gpsData_Hz,gpsData_up))
-        Stations = np.loadtxt(gpsFile,dtype=str,usecols = (7,8))[:,0]
-
-        St=[];Lon=[];Lat=[];Ve=[];Vn=[];Se=[];Sn=[]
->>>>>>> cd309070
 
         for i in range(gpsData.shape[0]):
             Lat.append(gpsData[i, 0])
@@ -263,11 +192,6 @@
             Sn.append(gpsData[i, 4])
             Se.append(gpsData[i, 5])
             St.append(Stations[i])
-<<<<<<< HEAD
-=======
-
-    return list(St),Lat,Lon,Ve,Se,Vn,Sn
->>>>>>> cd309070
 
     return list(St), Lat, Lon, Ve, Se, Vn, Sn
 
@@ -304,7 +228,6 @@
 
 def find_row_column(Lon, Lat, lon, lat, lon_step, lat_step):
     ################################################
-<<<<<<< HEAD
     # finding row and column numbers of the GPS point
 
     idx = nearest(Lon, lon, lon_step)
@@ -312,15 +235,6 @@
     if idx != [] and idy != []:
         IDX = np.where(idx == True)[0][0]
         IDY = np.where(idy == True)[0][0]
-=======
-    ## finding row and column numbers of the GPS point
-
-    idx= nearest(Lon, lon, lon_step)
-    idy= nearest(Lat, lat, lat_step)
-    if idx !=[] and idy != []:
-        IDX=np.where(idx==True)[0][0]
-        IDY=np.where(idy==True)[0][0]
->>>>>>> cd309070
     else:
         IDX = np.nan
         IDY = np.nan
@@ -377,20 +291,13 @@
     length = int(np.hypot(x1-x0, y1-y0))
     x, y = np.linspace(x0, x1, length), np.linspace(y0, y1, length)
 
-<<<<<<< HEAD
-    # Extract the value along the line
-    if interpolation.lower() == 'cubic':
-        zi = scipy.ndimage.map_coordinates(z, np.vstack((x, y)))
+    ## Extract the value along the line
+    if   interpolation.lower() == 'cubic':
+      zi = scipy.ndimage.map_coordinates(z, np.vstack((x, y)))
     elif interpolation.lower() == 'bilinear':
-        zi = scipy.ndimage.map_coordinates(z, np.vstack((x, y)), order=2)
+      zi = scipy.ndimage.map_coordinates(z, np.vstack((x, y)), order=2)
     else:
-        zi = z[np.rint(y).astype(np.int16), np.rint(x).astype(np.int16)]     # nearest neighbour
-=======
-    ## Extract the value along the line
-    if   interpolation.lower() == 'cubic':     zi = scipy.ndimage.map_coordinates(z,np.vstack((x,y)))
-    elif interpolation.lower() == 'bilinear':  zi = scipy.ndimage.map_coordinates(z,np.vstack((x,y)),order=2)
-    else:                                      zi = z[np.rint(y)astype(np.int), np.rint(x).astype(np.int)]     # nearest neighbour
->>>>>>> cd309070
+      zi = z[np.rint(y).astype(np.int), np.rint(x).astype(np.int)]     # nearest neighbour
 
     return zi
 
@@ -460,68 +367,12 @@
     display_Average = 'on'
     disp_std = 'on'
 
-<<<<<<< HEAD
-    # Input Args
-    try:
-        opts, args = getopt.getopt(
-            argv, "f:s:e:n:d:g:l:h:r:L:F:p:u:G:S:i:I:A:U:E:")
+    ##### Input Args
+    try:
+      opts, args = getopt.getopt(argv,"f:s:e:n:d:g:l:h:r:L:F:p:u:G:S:i:I:A:U:E:")
     except getopt.GetoptError:
-        Usage()
-        sys.exit(1)
-
-    for opt, arg in opts:
-        if opt == '-f':
-            velocityFile = arg
-        elif opt == '-s':
-            y0, x0 = [int(i) for i in arg.split(',')]
-        elif opt == '-e':
-            y1, x1 = [int(i) for i in arg.split(',')]
-        elif opt == '-n':
-            ntrans = int(arg)
-        elif opt == '-d':
-            dp = float(arg)
-        elif opt == '-g':
-            gpsFile = arg
-        elif opt == '-r':
-            refStation = arg
-        elif opt == '-i':
-            incidence_file = arg
-        elif opt == '-L':
-            stationsList = arg.split(',')
-        elif opt == '-F':
-            FaultCoords = arg.split(',')
-        elif opt == '-p':
-            flip_profile = arg
-        elif opt == '-u':
-            flip_updown = arg
-            print(flip_updown)
-        elif opt == '-G':
-            which_gps = arg
-        elif opt == '-S':
-            gps_source = arg
-        elif opt == '-h':
-            hbound = float(arg)
-        elif opt == '-l':
-            lbound = float(arg)
-        elif opt == '-I':
-            display_InSAR = arg
-        elif opt == '-A':
-            display_Average = arg
-        elif opt == '-U':
-            disp_std = arg
-        elif opt == '-E':
-            save_to_mat = arg
-
-    # Input File Info
-    try:
-        atr = readfile.read_attribute(velocityFile)
-    except:
-        Usage()
-        sys.exit(1)
-=======
-    ##### Input Args
-    try:  opts, args = getopt.getopt(argv,"f:s:e:n:d:g:l:h:r:L:F:p:u:G:S:i:I:A:U:E:")
-    except getopt.GetoptError:   Usage() ; sys.exit(1)
+      Usage()
+      sys.exit(1)
 
     for opt,arg in opts:
         if   opt == '-f':   velocityFile = arg
@@ -546,9 +397,11 @@
         elif opt == '-E':   save_to_mat     = arg
 
     ##### Input File Info
-    try: atr = readfile.read_attribute(velocityFile)
-    except:  Usage(); sys.exit(1)
->>>>>>> cd309070
+    try:
+      atr = readfile.read_attribute(velocityFile)
+    except:
+      Usage()
+      sys.exit(1)
     k = atr['FILE_TYPE']
     print('input file is '+k)
 
@@ -564,7 +417,6 @@
 
     # Fault Coordinates
     try:
-<<<<<<< HEAD
         Lat0 = dms2d(FaultCoords[0])
         Lon0 = dms2d(FaultCoords[1])
         Lat1 = dms2d(FaultCoords[2])
@@ -592,33 +444,6 @@
         # mp=-1./mf  # slope of profile which is perpendicualr to the fault line
         # x1=int((df0+df1)/np.sqrt(1+mp**2)+x0)    # correcting the end point of the profile to be on a line perpendicular to the Fault
         # y1=int(mp*(x1-x0)+y0)
-=======
-        Lat0 = dms2d(FaultCoords[0]); Lon0 = dms2d(FaultCoords[1])
-        Lat1 = dms2d(FaultCoords[2]); Lon1 = dms2d(FaultCoords[3])
-        Length,Width=np.shape(z)
-        Yf0,Xf0=find_row_column(Lon0,Lat0,lon,lat,lon_step,lat_step)
-        Yf1,Xf1=find_row_column(Lon1,Lat1,lon,lat,lon_step,lat_step)
-
-        print '*********************************************'
-        print ' Fault Coordinates:'
-        print '   --------------------------  '
-        print '    Lat          Lon'
-        print str(Lat0) + ' , ' +str(Lon0)
-        print str(Lat1) + ' , ' +str(Lon1)
-        print '   --------------------------  '
-        print '    row          column'
-        print str(Yf0) + ' , ' +str(Xf0)
-        print str(Yf1) + ' , ' +str(Xf1)
-        print '*********************************************'
-        #mf=float(Yf1-Yf0)/float((Xf1-Xf0))  # slope of the fault line
-        #cf=float(Yf0-mf*Xf0)   # intercept of the fault line
-        #df0=dist_point_from_line(mf,cf,x0,y0,1,1)   #distance of the profile start point from the Fault line
-        #df1=dist_point_from_line(mf,cf,x1,y1,1,1)  #distance of the profile end point from the Fault line
-
-        #mp=-1./mf  # slope of profile which is perpendicualr to the fault line
-        #x1=int((df0+df1)/np.sqrt(1+mp**2)+x0)    # correcting the end point of the profile to be on a line perpendicular to the Fault
-        #y1=int(mp*(x1-x0)+y0)
->>>>>>> cd309070
     except:
         print('*********************************************')
         print('No information about the Fault coordinates!')
@@ -634,7 +459,6 @@
         fig = plt.figure()
         ax = fig.add_subplot(111)
         ax.imshow(z)
-<<<<<<< HEAD
         try:
             ax.plot([Xf0, Xf1], [Yf0, Yf1], 'k-')
         except:
@@ -643,15 +467,6 @@
         xc = []
         yc = []
         print('please click on start and end point of the desired profile')
-
-=======
-        try: ax.plot([Xf0,Xf1],[Yf0,Yf1],'k-')
-        except: print 'Fault line is not specified'
-
-        xc=[]
-        yc=[]
-        print 'please click on start and end point of the desired profile'
->>>>>>> cd309070
         def onclick(event):
             if event.button == 1:
                 print('click')
@@ -665,7 +480,6 @@
         y1 = yc[1]
 ##############################################################################
     try:
-<<<<<<< HEAD
         mf = float(Yf1-Yf0)/float((Xf1-Xf0))  # slope of the fault line
         cf = float(Yf0-mf*Xf0)   # intercept of the fault line
         # distance of the profile start point from the Fault line
@@ -677,33 +491,15 @@
         # correcting the end point of the profile to be on a line perpendicular to the Fault
         x1 = int((df0+df1)/np.sqrt(1+mp**2)+x0)
         y1 = int(mp*(x1-x0)+y0)
-=======
-        mf=float(Yf1-Yf0)/float((Xf1-Xf0))  # slope of the fault line
-        cf=float(Yf0-mf*Xf0)   # intercept of the fault line
-        df0=dist_point_from_line(mf,cf,x0,y0,1,1)   #distance of the profile start point from the Fault line
-        df1=dist_point_from_line(mf,cf,x1,y1,1,1)  #distance of the profile end point from the Fault line
-
-        mp=-1./mf  # slope of profile which is perpendicualr to the fault line
-        x1=int((df0+df1)/np.sqrt(1+mp**2)+x0)    # correcting the end point of the profile to be on a line perpendicular to the Fault
-        y1=int(mp*(x1-x0)+y0)
->>>>>>> cd309070
     except:
         Info_aboutFault = 'No'
 
 ##############################################################################
-<<<<<<< HEAD
     print('******************************************************')
     print('First profile coordinates:')
     print('Start point:  y = '+str(y0)+', x = '+str(x0))
     print('End   point:  y = '+str(y1)+', x = '+str(x1))
     print('******************************************************')
-=======
-    print '******************************************************'
-    print 'First profile coordinates:'
-    print 'Start point:  y = '+str(y0)+', x = '+str(x0)
-    print 'End   point:  y = '+str(y1)+', x = '+str(x1)
-    print '******************************************************'
->>>>>>> cd309070
     length = int(np.hypot(x1-x0, y1-y0))
     x, y = np.linspace(x0, x1, length), np.linspace(y0, y1, length)
     zi = z[y.astype(np.int), x.astype(np.int)]
@@ -711,17 +507,10 @@
         lat_transect = lat_all[y.astype(np.int), x.astype(np.int)]
         lon_transect = lon_all[y.astype(np.int), x.astype(np.int)]
     except:
-<<<<<<< HEAD
         lat_transect = 'Nan'
         lon_transect = 'Nan'
 
     earth_radius = 6371e3    # in meter
-=======
-        lat_transect='Nan'
-        lon_transect='Nan'
-
-    earth_radius = 6371e3;    # in meter
->>>>>>> cd309070
     try:
         dx = float(atr['X_STEP'])*np.pi/180.0*earth_radius * \
             np.sin(np.mean(lat)*np.pi/180)
@@ -733,7 +522,6 @@
         print('profile length = ' + str(D[-1]/1000.0) + ' km')
         # df0_km=dist_point_from_line(mf,cf,x0,y0,dx,dy)
     except:
-<<<<<<< HEAD
         dx = float(atr['RANGE_PIXEL_SIZE'])
         dy = float(atr['AZIMUTH_PIXEL_SIZE'])
         DX = (x-x0)*dx
@@ -854,116 +642,6 @@
             else:
 
                 print(""" 
-=======
-        dx=float(atr['RANGE_PIXEL_SIZE'])
-        dy=float(atr['AZIMUTH_PIXEL_SIZE'])
-        DX=(x-x0)*dx
-        DY=(y-y0)*dy
-        D=np.hypot(DX, DY)
-
-        print 'radar coordinate:'
-        print 'profile length = ' +str(D[-1]/1000.0) + ' km'
-        # df0_km=dist_point_from_line(mf,cf,x0,y0,dx,dy)
-
-    try: df0_km=dist_point_from_line(mf,cf,x0,y0,dx,dy)
-    except: print 'Fault line is not specified'
-
-#    import pdb; pdb.set_trace()
-
-
-    transect      = np.zeros([len(D),ntrans])
-    transect[:,0] = zi
-    XX0=[];XX1=[]
-    YY0=[];YY1=[]
-    XX0.append(x0);XX1.append(x1)
-    YY0.append(y0);YY1.append(y1)
-
-    if ntrans >1:
-        m  = float(y1-y0)/float((x1-x0))
-        c  = float(y0-m*x0)
-        m1 = -1.0/m
-        if lat_transect=='Nan':
-            for i in range(1,ntrans):
-                X0=i*dp/np.sqrt(1+m1**2)+x0
-                Y0=m1*(X0-x0)+y0
-                X1=i*dp/np.sqrt(1+m1**2)+x1
-                Y1=m1*(X1-x1)+y1
-                zi=get_transect(z,X0,Y0,X1,Y1)
-                transect[:,i]=zi
-                XX0.append(X0);XX1.append(X1);
-                YY0.append(Y0);YY1.append(Y1);
-        else:
-            transect_lat      = np.zeros([len(D),ntrans])
-            transect_lat[:,0] = lat_transect
-            transect_lon      = np.zeros([len(D),ntrans])
-            transect_lon[:,0] = lon_transect
-
-            for i in range(1,ntrans):
-                X0=i*dp/np.sqrt(1+m1**2)+x0
-                Y0=m1*(X0-x0)+y0
-                X1=i*dp/np.sqrt(1+m1**2)+x1
-                Y1=m1*(X1-x1)+y1
-                zi=get_transect(z,X0,Y0,X1,Y1)
-                lat_transect=get_transect(lat_all,X0,Y0,X1,Y1)
-                lon_transect=get_transect(lon_all,X0,Y0,X1,Y1)
-                transect[:,i]=zi
-                transect_lat[:,i]=lat_transect
-                transect_lon[:,i]=lon_transect
-                XX0.append(X0);XX1.append(X1);
-                YY0.append(Y0);YY1.append(Y1);
-
-
-    #############################################
-    try:  m_prof_edge,c_prof_edge=line(XX0[0],YY0[0],XX0[-1],YY0[-1])
-    except:  print 'Plotting one profile'
-
-    ###############################################################################
-    if flip_profile=='yes':
-        transect=np.flipud(transect);
-        try:         df0_km=np.max(D)-df0_km;
-        except:    print '';
-
-
-    print '******************************************************'
-    try:    gpsFile
-    except: gpsFile='Nogps'
-    print 'GPS velocity file:'
-    print gpsFile
-    print '*******************************************************'
-    if os.path.isfile(gpsFile):
-       insarData=z
-       del z
-       fileName, fileExtension = os.path.splitext(gpsFile)
-     #  print fileExtension
-     #  if fileExtension =='.cmm4':
-     #      print 'reading cmm4 velocities'
-     #      Stations, gpsData = redGPSfile_cmm4(gpsFile)
-     #      idxRef=Stations.index(refStation)
-     #      Lon,Lat,Ve,Vn,Se,Sn,Corr,Hrate,H12=gpsData[idxRef,:]
-     #      Lon=Lon-360.0
-          # Lat,Lon,Ve,Se,Vn,Sn,Corr,NumEpochs,timeSpan,AvgEpochTimes = gpsData[idxRef,:]
-     #      Vu=0
-     #  else:
-     #      Stations, gpsData = redGPSfile(gpsFile)
-     #      idxRef=Stations.index(refStation)
-     #      Lat,Lon,Vn,Ve,Sn,Se,Corr,Vu,Su = gpsData[idxRef,:]
-
-       Stations,Lat,Lon,Ve,Se,Vn,Sn=readGPSfile(gpsFile,gps_source)
-       idxRef=Stations.index(refStation)
-       Length,Width=np.shape(insarData)
-      # lat,lon,lat_step,lon_step = get_lat_lon(h5file,Length,Width)
-       lat,lon,lat_step,lon_step,lat_all,lon_all=get_lat_lon(h5file)
-       IDYref,IDXref=find_row_column(Lon[idxRef],Lat[idxRef],lon,lat,lon_step,lat_step)
-       if (not np.isnan(IDYref)) and (not np.isnan(IDXref)):
-         print 'referencing InSAR data to the GPS station at : ' + str(IDYref) + ' , '+ str(IDXref)
-         if not np.isnan(insarData[IDYref][IDXref]):
-             transect = transect - insarData[IDYref][IDXref]
-             insarData=insarData - insarData[IDYref][IDXref]
-
-         else:
-
-             print '''
->>>>>>> cd309070
 %%%%%%%%%%%%%%%%%%%%%%%%%%%%%%%%%%%%%%%%%%%%%%%%%%%%%%%%%%%%%%%%%%%%%%%%%%%%%%%%%%%%%
 
       WARNING: nan value for InSAR data at the refernce pixel!
@@ -971,7 +649,6 @@
 
                please select another GPS station as the reference station.
 
-<<<<<<< HEAD
 %%%%%%%%%%%%%%%%%%%%%%%%%%%%%%%%%%%%%%%%%%%%%%%%%%%%%%%%%%%%%%%%%%%%%%%%%%%%%%%%%%%%%                       
                    """)
                 sys.exit(1)
@@ -1014,57 +691,12 @@
        # print unitVec
        # print '*******************************************'
        # gpsLOS_ref=unitVec[0]*Ve[idxRef]+unitVec[1]*Vn[idxRef]#+unitVec[2]*Vu[idxRef]
-=======
-%%%%%%%%%%%%%%%%%%%%%%%%%%%%%%%%%%%%%%%%%%%%%%%%%%%%%%%%%%%%%%%%%%%%%%%%%%%%%%%%%%%%%
-                   '''
-             sys.exit(1)
-       else:
-         print 'WARNING:'
-         print 'Reference GPS station is out of the area covered by InSAR data'
-         print 'please select another GPS station as the reference station.'
-         sys.exit(1)
-
-       try:
-         stationsList
-       except:
-         stationsList = Stations
-
-
-      # theta=23.0*np.pi/180.0
-       if os.path.isfile(incidence_file):
-           print 'Using exact look angle for each pixel'
-           h5file_theta=h5py.File(incidence_file,'r')
-           dset=h5file_theta['mask'].get('mask')
-           theta=dset[0:dset.shape[0],0:dset.shape[1]]
-           theta=theta*np.pi/180.0
-       else:
-           print 'Using average look angle'
-           theta=np.ones(np.shape(insarData))*23.0*np.pi/180.0
-
-       heading=193.0*np.pi/180.0
-
-     #  unitVec=[-np.sin(theta)*np.sin(heading),-np.cos(heading)*np.sin(theta),-np.cos(theta)]
-       unitVec=[np.cos(heading)*np.sin(theta),-np.sin(theta)*np.sin(heading),0]#-np.cos(theta)]
-
-      #  [0.0806152480932643, 0.34918300221540616, -0.93358042649720174]
-       # print unitVec
-       # unitVec=[0.3,-0.09,0.9]
-      # unitVec=[-0.3,0.09,-0.9]
-      # unitVec=[-0.3,0.09,0]
-
-      # print '*******************************************'
-      # print 'unit vector to project GPS to InSAR LOS:'
-      # print unitVec
-      # print '*******************************************'
-      # gpsLOS_ref=unitVec[0]*Ve[idxRef]+unitVec[1]*Vn[idxRef]#+unitVec[2]*Vu[idxRef]
->>>>>>> cd309070
 
 #       print np.shape(theta)
 #       print IDYref
 #       print IDXref
 #       print theta[IDYref,IDXref]
 
-<<<<<<< HEAD
         gpsLOS_ref = gps_to_LOS(
             Ve[idxRef], Vn[idxRef], theta[IDYref, IDXref], heading)
         print('%%%%%%^^^^^^^%%%%%%%%')
@@ -1194,147 +826,16 @@
         GPS = np.flipud(GPS)
         GPS_in_bound = np.flipud(GPS_in_bound)
         DistGPS = np.flipud(max(D)-DistGPS)
-=======
-       gpsLOS_ref = gps_to_LOS(Ve[idxRef],Vn[idxRef],theta[IDYref,IDXref],heading)
-       print '%%%%%%^^^^^^^%%%%%%%%'
-       print gpsLOS_ref/1000.0
-      # insarData=insarData -gpsLOS_ref/1000.0
-      # transect = transect -gpsLOS_ref/1000.0
-
-       GPS=[]
-       GPS_station=[]
-       GPSx=[]
-       GPSy=[]
-       GPS_lat=[]
-       GPS_lon=[]
-       for st in stationsList:
-         try :
-           idx=Stations.index(st)
-
-          # gpsLOS = unitVec[0]*Ve[idx]+unitVec[1]*Vn[idx]#+unitVec[2]*Vu[idx]
-
-         #  gpsLOS = gps_to_LOS(Ve[idx],Vn[idx],theta[idx],heading)
-         #  gpsLOS=gpsLOS-gpsLOS_ref
-
-           IDY,IDX=find_row_column(Lon[idx],Lat[idx],lon,lat,lon_step,lat_step)
-           print theta[IDY,IDX]
-           gpsLOS = gps_to_LOS(Ve[idx],Vn[idx],theta[IDY,IDX],heading)
-         #  gpsLOS = gpsLOS-gpsLOS_ref
-
-           if which_gps =='all':
-             if theta[IDY,IDX]!=0.0:
-               GPS.append(gpsLOS-gpsLOS_ref)
-               GPS_station.append(st)
-               GPSx.append(IDX)
-               GPSy.append(IDY)
-               GPS_lat.append(Lat[idx])
-               GPS_lon.append(Lon[idx])
-           elif not np.isnan(insarData[IDY][IDX]):
-             if theta[IDY,IDX]!=0.0:
-               GPS.append(gpsLOS-gpsLOS_ref)
-               GPS_station.append(st)
-               GPSx.append(IDX)
-               GPSy.append(IDY)
-               GPS_lat.append(Lat[idx])
-               GPS_lon.append(Lon[idx])
-         except:
-           NoInSAR='yes'
-
-      # print GPS_station
-      # print gpsLOS
-       DistGPS=[]
-       GPS_in_bound=[]
-       GPS_in_bound_st=[]
-       GPSxx=[]
-       GPSyy=[]
-       for i in range(len(GPS_station)):
-         gx=GPSx[i]
-         gy=GPSy[i]
- #        print '******************'
-      #   print gx
-      #   print gy
-         if which_gps in ['all','insar']:
-             check_result = 'True'
-         else:
-             check_result=check_st_in_box(gx,gy,x0,y0,x1,y1,X0,Y0,X1,Y1)
-
-         if check_result=='True':
-           check_result2=check_st_in_box2(gx,gy,x0,y0,x1,y1,X0,Y0,X1,Y1)
-           GPS_in_bound_st.append(GPS_station[i])
-           GPS_in_bound.append(GPS[i])
-           GPSxx.append(GPSx[i])
-           GPSyy.append(GPSy[i])
-          # gy=y0+1
-          # gx=x0+1
-          # gxp,gyp=get_intersect(m,c,gx,gy)
-          # Dx=dx*(gx-gxp);Dy=dy*(gy-gyp)
-          # print gxp
-          # print gyp
-           dg = dist_point_from_line(m,c,gx,gy,1,1) # distance of GPS station from the first profile line
-          # DistGPS.append(np.hypot(Dx,Dy))
-          # X0=dg/np.sqrt(1+m1**2)+x0
-          # Y0=m1*(X0-x0)+y0
-          # DistGPS.append(np.hypot(dx*(gx-X0), dy*(gy-Y0)))
-
-           DistGPS.append(dist_point_from_line(m_prof_edge,c_prof_edge,GPSx[i],GPSy[i],dx,dy))
-
-
-       print '****************************************************'
-       print 'GPS stations in the profile area:'
-       print GPS_in_bound_st
-       print '****************************************************'
-       GPS_in_bound = np.array(GPS_in_bound)
-       DistGPS = np.array(DistGPS)
-   #    axes[1].plot(DistGPS/1000.0, -1*GPS_in_bound/1000, 'bo')
-
-    if gpsFile=='Nogps':
-
-        insarData=z
-        GPSxx=[]
-        GPSyy=[]
-        GPSx=[];GPSy=[]
-        GPS=[]
-        XX0[0]=x0;XX1[0]=x1;YY0[0]=y0;YY1[0]=y1
-
-   # else:
-
-    print '****************'
-    print 'flip up-down'
-    print flip_updown
-
-    if flip_updown=='yes' and gpsFile!='Nogps':
-       print 'Flipping up-down'
-       transect=-1*transect
-       GPS_in_bound=-1*GPS_in_bound
-    elif flip_updown=='yes':
-       print 'Flipping up-down'
-       transect=-1*transect
-
-
-    if flip_profile=='yes' and gpsFile!='Nogps':
-
-       GPS=np.flipud(GPS)
-       GPS_in_bound=np.flipud(GPS_in_bound)
-       DistGPS=np.flipud(max(D)-DistGPS)
-
->>>>>>> cd309070
 
     fig, axes = plt.subplots(nrows=2)
     axes[0].imshow(insarData)
     for i in range(ntrans):
         axes[0].plot([XX0[i], XX1[i]], [YY0[i], YY1[i]], 'r-')
 
-<<<<<<< HEAD
     axes[0].plot(GPSx, GPSy, 'b^')
     axes[0].plot(GPSxx, GPSyy, 'k^')
     if gpsFile != 'Nogps':
         axes[0].plot(IDXref, IDYref, 'r^')
-=======
-    axes[0].plot(GPSx,GPSy,'b^')
-    axes[0].plot(GPSxx,GPSyy,'k^')
-    if gpsFile!='Nogps':
-        axes[0].plot(IDXref,IDYref,'r^')
->>>>>>> cd309070
     axes[0].axis('image')
     axes[1].plot(D/1000.0, transect, 'ko', ms=1)
 
@@ -1343,13 +844,9 @@
   #  print avgInSAR
   #  print stdInSAR
 
-<<<<<<< HEAD
     # std=np.std(transect,1)
     # axes[1].plot(D/1000.0, avgInSAR, 'r-')
-=======
-      #std=np.std(transect,1)
-   # axes[1].plot(D/1000.0, avgInSAR, 'r-')
->>>>>>> cd309070
+
     try:
         axes[1].plot(DistGPS/1000.0, -1*GPS_in_bound/1000, 'b^', ms=10)
     except:
@@ -1369,12 +866,7 @@
     try:
         axes2.plot([Xf0, Xf1], [Yf0, Yf1], 'k-')
     except:
-<<<<<<< HEAD
         FaultLine = 'None'
-=======
-       FaultLine='None'
-
->>>>>>> cd309070
 
     axes2.plot(GPSx, GPSy, 'b^')
     axes2.plot(GPSxx, GPSyy, 'k^')
@@ -1383,11 +875,7 @@
     axes2.axis('image')
 
     figName = 'transect_area.png'
-<<<<<<< HEAD
     print('writing '+figName)
-=======
-    print 'writing '+figName
->>>>>>> cd309070
     plt.savefig(figName)
 
 #############################################################################
@@ -1401,7 +889,6 @@
 
 ############################################################################
 # save the profile data:
-<<<<<<< HEAD
     if save_to_mat in ['ON', 'on', 'On', 'yes', 'y', 'YES', 'Yes']:
         import scipy.io as sio
         matFile = 'transect.mat'
@@ -1423,35 +910,11 @@
         print('*****************************************')
 ############################################################################
     #   ax.plot(D/1000.0, avgInSAR*1000, 'r-')
-=======
-    if save_to_mat in ['ON','on','On','yes','y','YES','Yes']:
-       import scipy.io as sio
-       matFile='transect.mat'
-       dataset={}
-       dataset['datavec']=transect
-       try:
-         dataset['lat']=transect_lat
-         dataset['lon']=transect_lon
-       except:
-         dataset['lat']='Nan'
-         dataset['lon']='Nan'
-       dataset['Unit']='m'
-       dataset['Distance_along_profile']=D
-       print '*****************************************'
-       print ''
-       print 'writing transect to >>> '+matFile
-       sio.savemat(matFile, {'dataset': dataset})
-       print ''
-       print '*****************************************'
-############################################################################
- #   ax.plot(D/1000.0, avgInSAR*1000, 'r-')
->>>>>>> cd309070
 
 #    ax.plot(D/1000.0,transect*1000/(np.sin(23.*np.pi/180.)*np.cos(38.*np.pi/180.0)),'o',ms=1,mfc='Black', linewidth='0')
 #    ax.plot(D/1000.0, avgInSAR*1000/(np.sin(23.*np.pi/180.)*np.cos(38.*np.pi/180.0)), 'r-')
 
 #############################################################################
-<<<<<<< HEAD
     if disp_std in ['on', 'On', 'ON']:
 
         for i in np.arange(0.0, 1.01, 0.01):
@@ -1464,26 +927,11 @@
 #############################################################################
     if display_Average in ['on', 'On', 'ON']:
         ax.plot(D/1000.0, avgInSAR*1000, 'r-')
-=======
-    if disp_std in ['on','On','ON']:
-
-       for i in np.arange(0.0,1.01,0.01):
-          ax.plot(D/1000.0, (avgInSAR-i*stdInSAR)*1000, '-',color='#DCDCDC',alpha=0.5)#,color='#DCDCDC')#'LightGrey')
-       for i in np.arange(0.0,1.01,0.01):
-          ax.plot(D/1000.0, (avgInSAR+i*stdInSAR)*1000, '-',color='#DCDCDC',alpha=0.5)#'LightGrey')
-#############################################################################
-    if display_Average in ['on','On','ON']:
-       ax.plot(D/1000.0, avgInSAR*1000, 'r-')
->>>>>>> cd309070
 ###########
   # ax.fill_between(D/1000.0, (avgInSAR-stdInSAR)*1000, (avgInSAR+stdInSAR)*1000,where=(avgInSAR+stdInSAR)*1000>=(avgInSAR-stdInSAR)*1000,alpha=1, facecolor='Red')
 
     try:
-<<<<<<< HEAD
         ax.plot(DistGPS/1000.0, -1*GPS_in_bound, '^', ms=10, mfc='Cyan')
-=======
-        ax.plot(DistGPS/1000.0, -1*GPS_in_bound, '^',ms=10,mfc='Cyan')
->>>>>>> cd309070
     except:
         print('')
     ax.set_ylabel('LOS velocity [mm/yr]', fontsize=26)
@@ -1512,27 +960,14 @@
         fault_loc = 'None'
 
     ###################################################################
-
-<<<<<<< HEAD
     try:
         ax.set_ylim(lbound, hbound)
-=======
-
-    try:
-         ax.set_ylim(lbound,hbound)
->>>>>>> cd309070
     except:
         ylim = 'no'
 
-<<<<<<< HEAD
     # try:
     #      ax.set_xlim(-10,300)
     # except:
-=======
-   # try:
-   #      ax.set_xlim(-10,300)
-   # except:
->>>>>>> cd309070
     #     xlim='no'
 
 
@@ -1565,14 +1000,7 @@
     print('________________________________')
     plt.show()
 
-<<<<<<< HEAD
 
 #############################################################################
 if __name__ == '__main__':
     main(sys.argv[1:])
-=======
-
-if __name__ == '__main__':
-
-  main(sys.argv[1:])
->>>>>>> cd309070
