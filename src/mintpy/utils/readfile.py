--- conflicted
+++ resolved
@@ -964,11 +964,7 @@
                          ...
     Returns:    atr : dict, attributes dictionary
     """
-<<<<<<< HEAD
-    fname = str(fname)  # convert from possible Path
-=======
     fname = os.fspath(fname)  # Convert from possible pathlib.Path
->>>>>>> 1493c9aa
     fdir = os.path.dirname(fname)
     fbase, fext = os.path.splitext(os.path.basename(fname))
     fext = fext.lower()
